"""Test suite for environment validation contracts."""

from __future__ import annotations

import sys
import types
from typing import List

import pytest

from version_validator import (
    EnvironmentValidationError,
    ValidationDiagnostic,
    get_python_version_info,
    validate_environment,
    validate_numpy_compatibility,
    validate_python_310,
)


def _make_numpy_module(version: str) -> types.ModuleType:
    module = types.ModuleType("numpy")
    module.__version__ = version
    return module


class TestVersionValidator:
    """Test version validation functionality."""
<<<<<<< HEAD

    def test_get_python_version_info(self) -> None:
        """Ensure interpreter metadata is returned as a tuple of integers."""

        version_info = get_python_version_info()
        assert isinstance(version_info, tuple)
        assert len(version_info) == 3
        assert all(isinstance(part, int) for part in version_info)

    def test_validate_python_310_success(self, monkeypatch: pytest.MonkeyPatch) -> None:
        """Validation emits a diagnostic when the interpreter is compliant."""

        monkeypatch.setattr("version_validator.get_python_version_info", lambda: (3, 10, 1))
        diagnostic = validate_python_310()
        assert isinstance(diagnostic, ValidationDiagnostic)
        assert diagnostic.passed is True
        assert diagnostic.details["actual"] == "3.10.1"

    def test_validate_python_310_failure(self, monkeypatch: pytest.MonkeyPatch) -> None:
        """Non-compliant interpreters raise an EnvironmentValidationError."""

        monkeypatch.setattr("version_validator.get_python_version_info", lambda: (3, 9, 0))
        with pytest.raises(EnvironmentValidationError) as exc_info:
            validate_python_310()
        diagnostic = exc_info.value.diagnostic
        assert diagnostic.check == "python_310"
        assert diagnostic.passed is False
        assert diagnostic.details["actual"] == "3.9.0"

    def test_validate_python_310_wrong_major(self, monkeypatch: pytest.MonkeyPatch) -> None:
        """Major version mismatches also surface through the diagnostic payload."""

        monkeypatch.setattr("version_validator.get_python_version_info", lambda: (2, 7, 18))
        with pytest.raises(EnvironmentValidationError) as exc_info:
            validate_python_310()
        assert exc_info.value.diagnostic.details["actual"] == "2.7.18"

    def test_validate_numpy_compatibility_not_installed(self, monkeypatch: pytest.MonkeyPatch) -> None:
        """Import failures propagate as deterministic validation errors."""

        original_import = __import__

        def fake_import(name: str, *args, **kwargs):
            if name == "numpy":
                raise ImportError("No module named 'numpy'")
            return original_import(name, *args, **kwargs)

        monkeypatch.setattr("builtins.__import__", fake_import)
        with pytest.raises(EnvironmentValidationError) as exc_info:
            validate_numpy_compatibility()
        diagnostic = exc_info.value.diagnostic
        assert diagnostic.check == "numpy_import"
        assert diagnostic.details["actual"] == "missing"

    def test_validate_numpy_compatibility_old_version(self, monkeypatch: pytest.MonkeyPatch) -> None:
        """Older NumPy versions violate the compatibility contract."""

        module = _make_numpy_module("1.20.0")
        monkeypatch.setitem(sys.modules, "numpy", module)
        with pytest.raises(EnvironmentValidationError) as exc_info:
            validate_numpy_compatibility()
        diagnostic = exc_info.value.diagnostic
        assert diagnostic.check == "numpy_version"
        assert diagnostic.details["actual"] == "1.20.0"

    def test_validate_numpy_compatibility_new_version(self, monkeypatch: pytest.MonkeyPatch) -> None:
        """Too-new NumPy versions are blocked to preserve determinism."""

        module = _make_numpy_module("1.25.0")
        monkeypatch.setitem(sys.modules, "numpy", module)
        with pytest.raises(EnvironmentValidationError):
            validate_numpy_compatibility()

    def test_validate_numpy_compatibility_good_version(self, monkeypatch: pytest.MonkeyPatch) -> None:
        """Supported NumPy releases pass validation and yield diagnostics."""

        module = _make_numpy_module("1.24.0")
        monkeypatch.setitem(sys.modules, "numpy", module)
        diagnostic = validate_numpy_compatibility()
        assert diagnostic.passed is True
        assert diagnostic.details["actual"] == "1.24.0"

    def test_validate_environment_success(self, monkeypatch: pytest.MonkeyPatch) -> None:
        """validate_environment aggregates diagnostics for all checks."""

        monkeypatch.setattr("version_validator.get_python_version_info", lambda: (3, 10, 8))
        module = _make_numpy_module("1.24.1")
        monkeypatch.setitem(sys.modules, "numpy", module)
        calls: List[ValidationDiagnostic] = []

        diagnostics = validate_environment(observer=calls.append)

        assert len(diagnostics) == 2
        assert calls == diagnostics
        assert all(diag.passed for diag in diagnostics)

    def test_validate_environment_failure_reports_observer(self, monkeypatch: pytest.MonkeyPatch) -> None:
        """Observers receive diagnostics for both successes and failures."""

        monkeypatch.setattr("version_validator.get_python_version_info", lambda: (3, 10, 2))
        module = _make_numpy_module("1.26.0")
        monkeypatch.setitem(sys.modules, "numpy", module)
        calls: List[ValidationDiagnostic] = []

        with pytest.raises(EnvironmentValidationError) as exc_info:
            validate_environment(observer=calls.append)

        diagnostic = exc_info.value.diagnostic
        assert diagnostic.check == "numpy_version"
        assert diagnostic.passed is False
        assert len(calls) == 2  # python success + numpy failure
        assert calls[0].check == "python_310"
        assert calls[1] == diagnostic


if __name__ == "__main__":  # pragma: no cover - convenience entry point
=======
    
    @staticmethod
    def test_get_python_version_info():
        """Test version info retrieval."""
        version_info = get_python_version_info()
        assert isinstance(version_info, tuple)
        assert len(version_info) == 3
        assert all(isinstance(v, int) for v in version_info)
    
    @staticmethod
    def test_validate_python_310_success():
        """Test successful Python 3.10 validation."""
        # Should not raise if actually running Python 3.10
        if sys.version_info.major == 3 and sys.version_info.minor == 10:
            assert validate_python_310() is True
    
    @staticmethod
    def test_validate_python_310_failure():
        """Test Python version validation failure."""
        with patch('sys.version_info', (3, 9, 0)):
            with pytest.raises(RuntimeError) as exc_info:
                validate_python_310()
            assert "Python 3.10 required" in str(exc_info.value)
            assert "Found Python 3.9.0" in str(exc_info.value)
    
    @staticmethod
    def test_validate_python_310_wrong_major():
        """Test validation with wrong major version."""
        with patch('sys.version_info', (2, 7, 18)):
            with pytest.raises(RuntimeError) as exc_info:
                validate_python_310()
            assert "Python 3.10 required" in str(exc_info.value)
    
    @patch('version_validator.np', None)
    def test_validate_numpy_compatibility_not_installed(self):
        """Test NumPy validation when not installed."""
        with patch.dict('sys.modules', {'numpy': None}):
            with warnings.catch_warnings(record=True) as w:
                warnings.simplefilter("always")
                result = validate_numpy_compatibility()
                assert result is False
                assert len(w) == 1
                assert "NumPy not installed" in str(w[0].message)
    
    @staticmethod
    def test_validate_numpy_compatibility_old_version():
        """Test NumPy validation with old version."""
        with patch('version_validator.np') as mock_np:
            mock_np.__version__ = "1.20.0"
            with warnings.catch_warnings(record=True) as w:
                warnings.simplefilter("always")
                result = validate_numpy_compatibility()
                assert result is False
                assert len(w) == 1
                assert "may not fully support Python 3.10" in str(w[0].message)
    
    @staticmethod
    def test_validate_numpy_compatibility_new_version():
        """Test NumPy validation with potentially problematic new version."""
        with patch('version_validator.np') as mock_np:
            mock_np.__version__ = "1.25.0"
            with warnings.catch_warnings(record=True) as w:
                warnings.simplefilter("always")
                result = validate_numpy_compatibility()
                assert result is True
                assert len(w) == 1
                assert "may have breaking changes" in str(w[0].message)
    
    @staticmethod
    def test_validate_numpy_compatibility_good_version():
        """Test NumPy validation with good version."""
        with patch('version_validator.np') as mock_np:
            mock_np.__version__ = "1.23.0"
            with warnings.catch_warnings(record=True) as w:
                warnings.simplefilter("always")
                result = validate_numpy_compatibility()
                assert result is True
                # Should have no warnings for good version
                numpy_warnings = [warning for warning in w if "NumPy" in str(warning.message)]
                assert len(numpy_warnings) == 0

class TestCompatibilityChecker:
    """Test the comprehensive compatibility checker."""
    
    @staticmethod
    def test_checker_initialization():
        """Test checker can be imported and initialized."""
        from python_310_compatibility_checker import Python310CompatibilityChecker
        checker = Python310CompatibilityChecker()
        assert checker.python_version == sys.version_info
        assert checker.results == []
    
    @staticmethod
    def test_critical_modules_defined():
        """Test that critical modules are properly defined."""
        from python_310_compatibility_checker import Python310CompatibilityChecker
        checker = Python310CompatibilityChecker()
        
        # Check that NumPy is in critical modules (special attention requirement)
        assert 'numpy' in checker.CRITICAL_MODULES
        assert 'scipy' in checker.CRITICAL_MODULES
        assert 'torch' in checker.CRITICAL_MODULES
        
        # Should have reasonable number of critical modules
        assert len(checker.CRITICAL_MODULES) >= 5
    
    @staticmethod
    def test_import_result_structure():
        """Test ImportResult dataclass structure."""
        from python_310_compatibility_checker import ImportResult
        
        result = ImportResult(
            module_name="test_module",
            success=True,
            version="1.0.0"
        )
        
        assert result.module_name == "test_module"
        assert result.success is True
        assert result.version == "1.0.0"
        assert result.error_message is None
        assert result.warnings == []  # Should be initialized to empty list

if __name__ == "__main__":
>>>>>>> cca2d52d
    pytest.main([__file__])<|MERGE_RESOLUTION|>--- conflicted
+++ resolved
@@ -1,272 +1,184 @@
-"""Test suite for environment validation contracts."""
+# test_env_validation.py
 
 from __future__ import annotations
 
 import sys
 import types
-from typing import List
+from typing import List, Tuple
 
 import pytest
 
-from version_validator import (
+# Target under test: sin_carreta/env_validation.py
+from sin_carreta.env_validation import (
     EnvironmentValidationError,
-    ValidationDiagnostic,
-    get_python_version_info,
+    ValidationIssue,
     validate_environment,
-    validate_numpy_compatibility,
-    validate_python_310,
+    cli,
+    _parse_ver,   # internal helpers are tested lightly for determinism
+    _cmp,
+    REQUIRED_PYTHON,
+    NUMPY_MIN,
+    NUMPY_MAX_EXCL,
 )
 
 
-def _make_numpy_module(version: str) -> types.ModuleType:
-    module = types.ModuleType("numpy")
-    module.__version__ = version
-    return module
+def _fake_numpy(version: str) -> types.ModuleType:
+    m = types.ModuleType("numpy")
+    m.__version__ = version
+    return m
 
 
-class TestVersionValidator:
-    """Test version validation functionality."""
-<<<<<<< HEAD
+class TestInternalHelpers:
+    def test_parse_ver_basic(self):
+        assert _parse_ver("1.2.3") == (1, 2, 3)
 
-    def test_get_python_version_info(self) -> None:
-        """Ensure interpreter metadata is returned as a tuple of integers."""
+    def test_parse_ver_extra_tags(self):
+        assert _parse_ver("1.21.0rc1") == (1, 21, 0)
+        assert _parse_ver("2.0.0+cpu") == (2, 0, 0)
+        assert _parse_ver("0.9") == (0, 9, 0)
 
-        version_info = get_python_version_info()
-        assert isinstance(version_info, tuple)
-        assert len(version_info) == 3
-        assert all(isinstance(part, int) for part in version_info)
-
-    def test_validate_python_310_success(self, monkeypatch: pytest.MonkeyPatch) -> None:
-        """Validation emits a diagnostic when the interpreter is compliant."""
-
-        monkeypatch.setattr("version_validator.get_python_version_info", lambda: (3, 10, 1))
-        diagnostic = validate_python_310()
-        assert isinstance(diagnostic, ValidationDiagnostic)
-        assert diagnostic.passed is True
-        assert diagnostic.details["actual"] == "3.10.1"
-
-    def test_validate_python_310_failure(self, monkeypatch: pytest.MonkeyPatch) -> None:
-        """Non-compliant interpreters raise an EnvironmentValidationError."""
-
-        monkeypatch.setattr("version_validator.get_python_version_info", lambda: (3, 9, 0))
-        with pytest.raises(EnvironmentValidationError) as exc_info:
-            validate_python_310()
-        diagnostic = exc_info.value.diagnostic
-        assert diagnostic.check == "python_310"
-        assert diagnostic.passed is False
-        assert diagnostic.details["actual"] == "3.9.0"
-
-    def test_validate_python_310_wrong_major(self, monkeypatch: pytest.MonkeyPatch) -> None:
-        """Major version mismatches also surface through the diagnostic payload."""
-
-        monkeypatch.setattr("version_validator.get_python_version_info", lambda: (2, 7, 18))
-        with pytest.raises(EnvironmentValidationError) as exc_info:
-            validate_python_310()
-        assert exc_info.value.diagnostic.details["actual"] == "2.7.18"
-
-    def test_validate_numpy_compatibility_not_installed(self, monkeypatch: pytest.MonkeyPatch) -> None:
-        """Import failures propagate as deterministic validation errors."""
-
-        original_import = __import__
-
-        def fake_import(name: str, *args, **kwargs):
-            if name == "numpy":
-                raise ImportError("No module named 'numpy'")
-            return original_import(name, *args, **kwargs)
-
-        monkeypatch.setattr("builtins.__import__", fake_import)
-        with pytest.raises(EnvironmentValidationError) as exc_info:
-            validate_numpy_compatibility()
-        diagnostic = exc_info.value.diagnostic
-        assert diagnostic.check == "numpy_import"
-        assert diagnostic.details["actual"] == "missing"
-
-    def test_validate_numpy_compatibility_old_version(self, monkeypatch: pytest.MonkeyPatch) -> None:
-        """Older NumPy versions violate the compatibility contract."""
-
-        module = _make_numpy_module("1.20.0")
-        monkeypatch.setitem(sys.modules, "numpy", module)
-        with pytest.raises(EnvironmentValidationError) as exc_info:
-            validate_numpy_compatibility()
-        diagnostic = exc_info.value.diagnostic
-        assert diagnostic.check == "numpy_version"
-        assert diagnostic.details["actual"] == "1.20.0"
-
-    def test_validate_numpy_compatibility_new_version(self, monkeypatch: pytest.MonkeyPatch) -> None:
-        """Too-new NumPy versions are blocked to preserve determinism."""
-
-        module = _make_numpy_module("1.25.0")
-        monkeypatch.setitem(sys.modules, "numpy", module)
-        with pytest.raises(EnvironmentValidationError):
-            validate_numpy_compatibility()
-
-    def test_validate_numpy_compatibility_good_version(self, monkeypatch: pytest.MonkeyPatch) -> None:
-        """Supported NumPy releases pass validation and yield diagnostics."""
-
-        module = _make_numpy_module("1.24.0")
-        monkeypatch.setitem(sys.modules, "numpy", module)
-        diagnostic = validate_numpy_compatibility()
-        assert diagnostic.passed is True
-        assert diagnostic.details["actual"] == "1.24.0"
-
-    def test_validate_environment_success(self, monkeypatch: pytest.MonkeyPatch) -> None:
-        """validate_environment aggregates diagnostics for all checks."""
-
-        monkeypatch.setattr("version_validator.get_python_version_info", lambda: (3, 10, 8))
-        module = _make_numpy_module("1.24.1")
-        monkeypatch.setitem(sys.modules, "numpy", module)
-        calls: List[ValidationDiagnostic] = []
-
-        diagnostics = validate_environment(observer=calls.append)
-
-        assert len(diagnostics) == 2
-        assert calls == diagnostics
-        assert all(diag.passed for diag in diagnostics)
-
-    def test_validate_environment_failure_reports_observer(self, monkeypatch: pytest.MonkeyPatch) -> None:
-        """Observers receive diagnostics for both successes and failures."""
-
-        monkeypatch.setattr("version_validator.get_python_version_info", lambda: (3, 10, 2))
-        module = _make_numpy_module("1.26.0")
-        monkeypatch.setitem(sys.modules, "numpy", module)
-        calls: List[ValidationDiagnostic] = []
-
-        with pytest.raises(EnvironmentValidationError) as exc_info:
-            validate_environment(observer=calls.append)
-
-        diagnostic = exc_info.value.diagnostic
-        assert diagnostic.check == "numpy_version"
-        assert diagnostic.passed is False
-        assert len(calls) == 2  # python success + numpy failure
-        assert calls[0].check == "python_310"
-        assert calls[1] == diagnostic
+    def test_cmp(self):
+        assert _cmp("1.2.3", "1.2.3") == 0
+        assert _cmp("1.2.4", "1.2.3") == 1
+        assert _cmp("1.2.3", "1.3.0") == -1
 
 
-if __name__ == "__main__":  # pragma: no cover - convenience entry point
-=======
-    
-    @staticmethod
-    def test_get_python_version_info():
-        """Test version info retrieval."""
-        version_info = get_python_version_info()
-        assert isinstance(version_info, tuple)
-        assert len(version_info) == 3
-        assert all(isinstance(v, int) for v in version_info)
-    
-    @staticmethod
-    def test_validate_python_310_success():
-        """Test successful Python 3.10 validation."""
-        # Should not raise if actually running Python 3.10
-        if sys.version_info.major == 3 and sys.version_info.minor == 10:
-            assert validate_python_310() is True
-    
-    @staticmethod
-    def test_validate_python_310_failure():
-        """Test Python version validation failure."""
-        with patch('sys.version_info', (3, 9, 0)):
-            with pytest.raises(RuntimeError) as exc_info:
-                validate_python_310()
-            assert "Python 3.10 required" in str(exc_info.value)
-            assert "Found Python 3.9.0" in str(exc_info.value)
-    
-    @staticmethod
-    def test_validate_python_310_wrong_major():
-        """Test validation with wrong major version."""
-        with patch('sys.version_info', (2, 7, 18)):
-            with pytest.raises(RuntimeError) as exc_info:
-                validate_python_310()
-            assert "Python 3.10 required" in str(exc_info.value)
-    
-    @patch('version_validator.np', None)
-    def test_validate_numpy_compatibility_not_installed(self):
-        """Test NumPy validation when not installed."""
-        with patch.dict('sys.modules', {'numpy': None}):
-            with warnings.catch_warnings(record=True) as w:
-                warnings.simplefilter("always")
-                result = validate_numpy_compatibility()
-                assert result is False
-                assert len(w) == 1
-                assert "NumPy not installed" in str(w[0].message)
-    
-    @staticmethod
-    def test_validate_numpy_compatibility_old_version():
-        """Test NumPy validation with old version."""
-        with patch('version_validator.np') as mock_np:
-            mock_np.__version__ = "1.20.0"
-            with warnings.catch_warnings(record=True) as w:
-                warnings.simplefilter("always")
-                result = validate_numpy_compatibility()
-                assert result is False
-                assert len(w) == 1
-                assert "may not fully support Python 3.10" in str(w[0].message)
-    
-    @staticmethod
-    def test_validate_numpy_compatibility_new_version():
-        """Test NumPy validation with potentially problematic new version."""
-        with patch('version_validator.np') as mock_np:
-            mock_np.__version__ = "1.25.0"
-            with warnings.catch_warnings(record=True) as w:
-                warnings.simplefilter("always")
-                result = validate_numpy_compatibility()
-                assert result is True
-                assert len(w) == 1
-                assert "may have breaking changes" in str(w[0].message)
-    
-    @staticmethod
-    def test_validate_numpy_compatibility_good_version():
-        """Test NumPy validation with good version."""
-        with patch('version_validator.np') as mock_np:
-            mock_np.__version__ = "1.23.0"
-            with warnings.catch_warnings(record=True) as w:
-                warnings.simplefilter("always")
-                result = validate_numpy_compatibility()
-                assert result is True
-                # Should have no warnings for good version
-                numpy_warnings = [warning for warning in w if "NumPy" in str(warning.message)]
-                assert len(numpy_warnings) == 0
+class TestPythonGate:
+    def test_python_gate_matches_runtime(self):
+        major, minor = REQUIRED_PYTHON
+        # This test passes in environments that actually match REQUIRED_PYTHON.
+        if sys.version_info.major == major and sys.version_info.minor == minor:
+            validate_environment(strict=True)  # should not raise
 
-class TestCompatibilityChecker:
-    """Test the comprehensive compatibility checker."""
-    
-    @staticmethod
-    def test_checker_initialization():
-        """Test checker can be imported and initialized."""
-        from python_310_compatibility_checker import Python310CompatibilityChecker
-        checker = Python310CompatibilityChecker()
-        assert checker.python_version == sys.version_info
-        assert checker.results == []
-    
-    @staticmethod
-    def test_critical_modules_defined():
-        """Test that critical modules are properly defined."""
-        from python_310_compatibility_checker import Python310CompatibilityChecker
-        checker = Python310CompatibilityChecker()
-        
-        # Check that NumPy is in critical modules (special attention requirement)
-        assert 'numpy' in checker.CRITICAL_MODULES
-        assert 'scipy' in checker.CRITICAL_MODULES
-        assert 'torch' in checker.CRITICAL_MODULES
-        
-        # Should have reasonable number of critical modules
-        assert len(checker.CRITICAL_MODULES) >= 5
-    
-    @staticmethod
-    def test_import_result_structure():
-        """Test ImportResult dataclass structure."""
-        from python_310_compatibility_checker import ImportResult
-        
-        result = ImportResult(
-            module_name="test_module",
-            success=True,
-            version="1.0.0"
-        )
-        
-        assert result.module_name == "test_module"
-        assert result.success is True
-        assert result.version == "1.0.0"
-        assert result.error_message is None
-        assert result.warnings == []  # Should be initialized to empty list
+    def test_python_gate_mismatch_raises(self, monkeypatch):
+        major, minor = REQUIRED_PYTHON
+        wrong_minor = 9 if minor != 9 else 8
+        class FakeVersion:
+            major = major
+            minor = wrong_minor
+            micro = 0
+        monkeypatch.setattr(sys, "version_info", FakeVersion, raising=False)
+        with pytest.raises(EnvironmentValidationError) as exc:
+            validate_environment(strict=True)
+        msg = str(exc.value)
+        assert "Python" in msg
+        assert f"{major}.{wrong_minor}.0" in msg
+        assert f"{major}.{minor}.x" in msg
+
+
+class TestNumpyGate:
+    def test_numpy_not_installed_raises(self, monkeypatch):
+        # Remove numpy from sys.modules and make import fail
+        monkeypatch.dict(sys.modules, {"numpy": None}, clear=False)
+        with pytest.raises(EnvironmentValidationError) as exc:
+            validate_environment(strict=True)
+        err: EnvironmentValidationError = exc.value
+        comps = [i.component for i in err.issues]
+        assert "NumPy" in comps
+        assert any("not installed" in i.found for i in err.issues if i.component == "NumPy")
+        # Ensure message carries actionable hint
+        assert "pip install" in str(err)
+
+    def test_numpy_old_version_raises(self, monkeypatch):
+        old = "1.20.0"
+        monkeypatch.dict(sys.modules, {"numpy": _fake_numpy(old)}, clear=False)
+        # Force Python gate to pass by mirroring current runtime major/minor
+        class FakeVersion:
+            major = sys.version_info.major
+            minor = sys.version_info.minor
+            micro = sys.version_info.micro
+        monkeypatch.setattr(sys, "version_info", FakeVersion, raising=False)
+
+        with pytest.raises(EnvironmentValidationError) as exc:
+            validate_environment(strict=True)
+        err: EnvironmentValidationError = exc.value
+        issue = next(i for i in err.issues if i.component == "NumPy")
+        assert issue.found == old
+        assert f">= {NUMPY_MIN}" in issue.required
+
+    def test_numpy_good_version_passes(self, monkeypatch):
+        # Pick a version that satisfies >= NUMPY_MIN and (if set) < NUMPY_MAX_EXCL
+        good = "1.23.0"
+        if NUMPY_MAX_EXCL is not None and _cmp(good, NUMPY_MAX_EXCL) >= 0:
+            good = "1.24.0" if _cmp("1.24.0", NUMPY_MAX_EXCL) < 0 else "1.22.0"
+
+        monkeypatch.dict(sys.modules, {"numpy": _fake_numpy(good)}, clear=False)
+        # Mirror current Python so Python gate doesn't fail
+        class FakeVersion:
+            major = sys.version_info.major
+            minor = sys.version_info.minor
+            micro = sys.version_info.micro
+        monkeypatch.setattr(sys, "version_info", FakeVersion, raising=False)
+
+        # Should not raise in strict mode if only NumPy gate is relevant and satisfied
+        validate_environment(strict=True)
+
+    def test_numpy_upper_bound_enforced_when_configured(self, monkeypatch):
+        if NUMPY_MAX_EXCL is None:
+            pytest.skip("Upper bound not configured; skip test.")
+        bad = NUMPY_MAX_EXCL
+        monkeypatch.dict(sys.modules, {"numpy": _fake_numpy(bad)}, clear=False)
+        class FakeVersion:
+            major = sys.version_info.major
+            minor = sys.version_info.minor
+            micro = sys.version_info.micro
+        monkeypatch.setattr(sys, "version_info", FakeVersion, raising=False)
+
+        with pytest.raises(EnvironmentValidationError) as exc:
+            validate_environment(strict=True)
+        err: EnvironmentValidationError = exc.value
+        issue = next(i for i in err.issues if i.component == "NumPy")
+        assert issue.found == bad
+        assert f"< {NUMPY_MAX_EXCL}" in issue.required
+
+
+class TestAggregatedReporting:
+    def test_multiple_issues_aggregate(self, monkeypatch):
+        # Force wrong Python minor AND missing numpy
+        class FakeVersion:
+            major = sys.version_info.major
+            minor = (sys.version_info.minor + 1) % 11  # likely different
+            micro = 0
+        monkeypatch.setattr(sys, "version_info", FakeVersion, raising=False)
+        monkeypatch.dict(sys.modules, {"numpy": None}, clear=False)
+
+        with pytest.raises(EnvironmentValidationError) as exc:
+            validate_environment(strict=True)
+        err: EnvironmentValidationError = exc.value
+        assert isinstance(err.issues, list) and len(err.issues) >= 2
+        comps = {i.component for i in err.issues}
+        assert {"Python", "NumPy"}.issubset(comps)
+
+
+class TestCLI:
+    def test_cli_ok(self, monkeypatch, capsys):
+        # Make both gates pass
+        class FakeVersion:
+            major = REQUIRED_PYTHON[0]
+            minor = REQUIRED_PYTHON[1]
+            micro = 5
+        monkeypatch.setattr(sys, "version_info", FakeVersion, raising=False)
+        monkeypatch.dict(sys.modules, {"numpy": _fake_numpy(max(NUMPY_MIN, "1.23.0"))}, clear=False)
+
+        rc = cli()
+        captured = capsys.readouterr()
+        assert rc == 0
+        assert "Environment validation: OK" in captured.out
+
+    def test_cli_fail(self, monkeypatch, capsys):
+        # Force failure
+        class FakeVersion:
+            major = REQUIRED_PYTHON[0]
+            minor = REQUIRED_PYTHON[1] - 1 if REQUIRED_PYTHON[1] > 0 else 0
+            micro = 0
+        monkeypatch.setattr(sys, "version_info", FakeVersion, raising=False)
+        monkeypatch.dict(sys.modules, {"numpy": None}, clear=False)
+
+        rc = cli()
+        captured = capsys.readouterr()
+        assert rc == 2
+        assert "Environment validation failed:" in captured.err
+
 
 if __name__ == "__main__":
->>>>>>> cca2d52d
     pytest.main([__file__])