"""
Version Validator
Ensures Python 3.10 is being used across all system modules.
"""

import os
import sys
import warnings
from typing import Tuple


def validate_python_310() -> bool:
    """
    Validate that Python 3.10 is being used.

    Returns:
        bool: True if Python 3.10, False otherwise

    Raises:
        RuntimeError: If Python version is incompatible
    """
    version = sys.version_info

    if version.major != 3 or version.minor != 10:
        error_msg = (
            f"Python 3.10 required for SIN_CARRETA system. "
            f"Found Python {version.major}.{version.minor}."
            f"{version.micro}. "
            f"Please use Python 3.10 to ensure compatibility with "
            f"NumPy and other dependencies."
        )
        raise RuntimeError(error_msg)

    return True


def validate_numpy_compatibility() -> bool:
    """
    Validate NumPy version is compatible with Python 3.10.

    Returns:
        bool: True if compatible, False otherwise
    """
    try:
        import numpy as np

        version_parts = np.__version__.split('.')
        major, minor = int(version_parts[0]), int(version_parts[1])

        # Check minimum version for Python 3.10 support
        if major < 1 or (major == 1 and minor < 21):
            warnings.warn(
                f"NumPy {np.__version__} may not fully support Python 3.10. "
                f"Upgrade to NumPy >= 1.21.0 recommended.",
                UserWarning
            )
            return False

        # Check for potentially problematic newer versions
        if major > 1 or (major == 1 and minor >= 25):
            warnings.warn(
                f"NumPy {np.__version__} may have breaking changes. "
                f"Consider using NumPy < 1.25.0 for stability.",
                UserWarning
            )

        return True

    except ImportError:
        warnings.warn(
            "NumPy not installed. Install with: "
            "pip install 'numpy>=1.21.0,<1.25.0'",
            UserWarning
        )
        return False


def get_python_version_info() -> Tuple[int, int, int]:
    """Get current Python version as tuple."""
    return sys.version_info[:3]


<<<<<<< HEAD
# Automatic validation on import
# (can be disabled by setting environment variable)
=======
# Automatic validation on import (can be disabled by env var)
>>>>>>> 50eb65d2
if os.getenv('SKIP_VERSION_VALIDATION') != '1':
    validate_python_310()
    validate_numpy_compatibility()<|MERGE_RESOLUTION|>--- conflicted
+++ resolved
@@ -80,12 +80,7 @@
     return sys.version_info[:3]
 
 
-<<<<<<< HEAD
-# Automatic validation on import
-# (can be disabled by setting environment variable)
-=======
 # Automatic validation on import (can be disabled by env var)
->>>>>>> 50eb65d2
 if os.getenv('SKIP_VERSION_VALIDATION') != '1':
     validate_python_310()
     validate_numpy_compatibility()