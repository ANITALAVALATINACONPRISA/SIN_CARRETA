{

  "version": "2.0_operational_integrated_complete",
  "schema": "estandar_instrucciones_evaluacion_pdm_300_criterios",
  "proposito": "Guía operacional completa para evaluación homogénea de PDM mediante sistema FeasibilityScorer integrado con estructura causal PDET - 300 criterios (6 dimensiones × 10 puntos × 5 preguntas)",
 
  "sistema_scoring_referencia": {
    "fuente": "feasibility_scorer.py",
    "escala_base": [0, 4],
    "componentes_detectables": [
      "BASELINE",
      "TARGET",
      "TIME_HORIZON",
      "NUMERICAL",
      "INDICATOR",
      "PERCENTAGE",
      "RESPONSIBLE",
      "DATE"
    ],
    "metricas_calidad": {
      "smart_score": "Cumplimiento criterios SMART (0-1)",
      "feasibility_score": "Factibilidad general (0-1)",
      "baseline_target_alignment": "Alineación línea base-meta (0-1)"
    }
  },

  "metodologia_evaluacion": {
    "flujo_instrucciones": [
      "PASO 1: UBICAR - Identificar sección del PDM correspondiente al Punto PDET evaluado",
      "PASO 2: EXTRAER - Buscar fragmentos de texto usando términos de búsqueda específicos",
      "PASO 3: DETECTAR - Aplicar patrones de detección de componentes (baseline, target, etc.)",
      "PASO 4: CUANTIFICAR - Contar componentes detectados y calcular scores parciales",
      "PASO 5: MAPEAR - Convertir scores a escala 0-4 según umbrales definidos",
      "PASO 6: EVIDENCIAR - Extraer citas textuales que justifican el puntaje",
      "PASO 7: RECOMENDAR - Generar recomendaciones específicas según brechas"
    ],
   
    "mapeo_scores_escala": {
      "descripcion": "Conversión de métricas FeasibilityScorer a escala 0-4",
      "reglas": {
        "0_AUSENTE": {
          "condicion": "score < 0.1 O componentes_detectados = 0",
          "interpretacion": "Elemento no presente o sin evidencia cuantificable"
        },
        "1_INSUFICIENTE": {
          "condicion": "0.1 <= score < 0.3 O solo menciones genéricas sin datos",
          "interpretacion": "Mención superficial sin datos operativos"
        },
        "2_BASICO": {
          "condicion": "0.3 <= score < 0.6 O datos parciales sin articulación causal",
          "interpretacion": "Datos presentes pero articulación débil"
        },
        "3_SATISFACTORIO": {
          "condicion": "0.6 <= score < 0.85 O datos + fuentes + articulación",
          "interpretacion": "Documentación sólida con trazabilidad"
        },
        "4_AVANZADO": {
          "condicion": "score >= 0.85 O evidencia robusta + enfoque diferencial",
          "interpretacion": "Excelencia en documentación y articulación causal"
        }
      }
    }
  },

  "mapeo_eslabones_dimensiones": {
    "D1": {
      "nombre": "INSUMOS",
      "eslabon_json1": "ins_*",
      "descripcion": "Recursos financieros, humanos, normativos y capacidades institucionales",
      "preguntas_tipo": ["Q1: Líneas base", "Q2: Magnitud problema", "Q3: Recursos asignados", "Q4: Capacidades institucionales", "Q5: Coherencia objetivos-recursos"]
    },
    "D2": {
      "nombre": "ACTIVIDADES",
      "eslabon_json1": "pro_*",
      "descripcion": "Acciones, procesos y gestión para transformar insumos en productos",
      "preguntas_tipo": ["Q6: Formalización tabular", "Q7: Mecanismo causal", "Q8: Cobertura causal", "Q9: Riesgos implementación", "Q10: Coherencia intervención"]
    },
    "D3": {
      "nombre": "PRODUCTOS",
      "eslabon_json1": "prd_*",
      "descripcion": "Bienes y servicios entregados directamente (outputs)",
      "preguntas_tipo": ["Q11: Indicadores verificables", "Q12: Dosificación", "Q13: Trazabilidad", "Q14: No contradicciones", "Q15: Puentes causales"]
    },
    "D4": {
      "nombre": "RESULTADOS",
      "eslabon_json1": "res_*",
      "descripcion": "Cambios medibles en condiciones de la población objetivo (outcomes)",
      "preguntas_tipo": ["Q16: Métricas outcome", "Q17: Encadenamiento causal", "Q18: Ambición realista", "Q19: Atención problemas", "Q20: Alineación PND/ODS"]
    },
    "D5": {
      "nombre": "IMPACTOS",
      "eslabon_json1": "imp_*",
      "descripcion": "Transformaciones territoriales sostenibles de largo plazo",
      "preguntas_tipo": ["Q21: Definición medible", "Q22: Integración resultados-impactos", "Q23: Proxies", "Q24: Alineación marcos", "Q25: Ambición realista"]
    },
    "D6": {
      "nombre": "CAUSALIDAD",
      "eslabon_json1": "teoria_cambio + out_*",
      "descripcion": "Teoría de cambio explícita, supuestos verificables y coherencia causal",
      "preguntas_tipo": ["Q26: Teoría explícita", "Q27: Enlaces proporcionales", "Q28: Inconsistencias", "Q29: Patrones fallo", "Q30: Restricciones contextuales"]
    }
  },

  "puntos_pdet_configuracion": {
    "P1": {
      "nombre": "Derechos de las mujeres e igualdad de género",
      "hints_core": ["violencias basadas en género", "participación política", "empleo e ingresos", "autonomía económica", "salud sexual y reproductiva", "acceso a educación", "comisarías de familia", "Secretaría de la Mujer"],
      "indicadores_referencia": ["presupuesto_genero", "comisarias_operativas", "tasas_violencia", "participacion_politica", "brecha_salarial"],
      "capacidades_criticas": ["profesionales_genero", "equipos_psicosociales", "sistemas_informacion_SIGED"]
    },
    "P2": {
      "nombre": "Prevención violencia y protección conflicto armado",
      "hints_core": ["homicidios", "desplazamiento forzado", "reclutamiento NNA", "confinamiento", "economías ilegales", "SAT", "Comité Justicia Transicional", "Unidad Víctimas"],
      "indicadores_referencia": ["tasa_homicidios", "eventos_desplazamiento", "alertas_tempranas", "rutas_proteccion"],
      "capacidades_criticas": ["sistema_alertas_sat", "coordinacion_seguridad", "atencion_victimas"]
    },
    "P3": {
      "nombre": "Ambiente sano, cambio climático, prevención desastres",
      "hints_core": ["deforestación", "calidad agua IRCA", "emisiones GEI", "IDEAM", "CAR", "gestión riesgo", "PTAR", "reforestación", "inundaciones", "POT"],
      "indicadores_referencia": ["hectareas_deforestadas", "irca", "emisiones_gei", "familias_riesgo"],
      "capacidades_criticas": ["CMGRD", "instrumentos_ordenamiento", "sistemas_monitoreo_ambiental"]
    },
    "P4": {
      "nombre": "Derechos económicos, sociales y culturales",
      "hints_core": ["educación cobertura", "salud APS", "WASH", "vivienda déficit", "empleo informalidad", "seguridad alimentaria", "nutrición", "IPM"],
      "indicadores_referencia": ["cobertura_neta_educacion", "afiliacion_salud", "deficit_vivienda", "IPM", "desnutricion_cronica"],
      "capacidades_criticas": ["infraestructura_educativa", "IPS_primer_nivel", "acueductos_rurales"]
    },
    "P5": {
      "nombre": "Derechos víctimas y construcción paz",
      "hints_core": ["RUV", "UARIV", "asistencia humanitaria", "reparación integral", "retornos", "memoria reconciliación", "Mesa Participación Víctimas", "PAO"],
      "indicadores_referencia": ["victimas_reparadas", "retornos_efectivos", "medidas_satisfaccion"],
      "capacidades_criticas": ["enlace_victimas", "centro_atencion", "recursos_PAO"]
    },
    "P6": {
      "nombre": "Buen futuro niñez, adolescencia, juventud",
      "hints_core": ["permanencia escolar", "PAE", "transporte escolar", "embarazo adolescente", "violencia intrafamiliar", "trabajo infantil", "SPA", "SRPA", "empleo juvenil"],
      "indicadores_referencia": ["desercion_escolar", "cobertura_PAE", "embarazo_adolescente", "trabajo_infantil"],
      "capacidades_criticas": ["comisarias_familia", "programas_prevencion", "orientacion_escolar"]
    },
    "P7": {
      "nombre": "Tierras y territorios",
      "hints_core": ["catastro multipropósito", "formalización propiedad", "restitución tierras", "IGAC", "ANT", "URT", "SNR", "vías terciarias", "distritos riego"],
      "indicadores_referencia": ["predios_formalizados", "actualizacion_catastral", "vias_terciarias_km"],
      "capacidades_criticas": ["oficina_catastro", "UMATA", "gestion_predial"]
    },
    "P8": {
      "nombre": "Líderes y defensores derechos humanos",
      "hints_core": ["amenazas atentados", "homicidios líderes", "rutas protección", "Comité Garantías", "observatorio DDHH", "UNP", "estigmatización", "alertas tempranas"],
      "indicadores_referencia": ["lideres_riesgo", "medidas_proteccion", "ataques_defensores"],
      "capacidades_criticas": ["comite_garantias", "sistema_alertas", "articulacion_UNP"]
    },
    "P9": {
      "nombre": "Crisis derechos personas privadas libertad",
      "hints_core": ["hacinamiento", "salud intramural", "educación trabajo intramural", "traslados audiencias", "defensoría pública", "cárcel municipal", "INPEC"],
      "indicadores_referencia": ["tasa_hacinamiento", "atencion_salud_PPL", "programas_resocializacion"],
      "capacidades_criticas": ["infraestructura_carcelaria", "personal_INPEC", "servicios_salud"]
    },
    "P10": {
      "nombre": "Migración transfronteriza Darién",
      "hints_core": ["flujos tránsito", "regularización PPT", "atención humanitaria", "albergues", "aseguramiento salud", "matrícula escolar", "emprendimiento", "VBG", "Migración Colombia"],
      "indicadores_referencia": ["migrantes_regularizados", "capacidad_albergues", "acceso_servicios"],
      "capacidades_criticas": ["centros_atencion_migrante", "articulacion_Migracion", "servicios_integracion"]
    }
  },

  "criterios_evaluacion_completos": {
    "P1_Genero": [
      {
        "id": "D1-Q1-P1",
        "pregunta_original": "¿El diagnóstico presenta líneas base con fuentes, series temporales, unidades, cobertura y método de medición para Derechos de las mujeres e igualdad de género?",
        "dimension": "D1",
        "question_no": 1,
        "punto_pdet": "P1",
        "eslabon_json1_referencia": "ins_p1",
        "hints_busqueda": ["violencias basadas en género", "participación política", "empleo e ingresos", "autonomía económica", "salud sexual y reproductiva", "acceso a educación", "comisarías de familia", "Secretaría de la Mujer"],
       
        "instrucciones_evaluacion": {
          "paso_1_ubicar": "Buscar sección 'Diagnóstico' del documento, subsecciones sobre género/mujeres/equidad",
          "paso_2_extraer": "Identificar párrafos con datos numéricos sobre: violencias género, participación política, empleo, salud reproductiva, educación",
          "paso_3_detectar_componentes": {
            "componentes_prioritarios": ["BASELINE", "NUMERICAL", "DATE", "PERCENTAGE"],
            "patrones_aplicar": ["detect_baselines()", "detect_numerical_values()", "detect_dates()", "detect_percentages()"]
          },
          "paso_4_cuantificar": {
            "elementos_contar": {
              "baselines_con_valor_numerico": "COUNT(BASELINE where numeric_value != null)",
              "baselines_con_fuente": "COUNT(fuentes: DANE, Secretarías, Medicina Legal)",
              "baselines_con_año": "COUNT(DATE or year)",
              "series_temporales": "COUNT(años consecutivos >= 3)",
              "unidades_medida_explicitas": "COUNT(%, casos, número, tasa)",
              "desagregaciones": "COUNT(urbano/rural, étnico, edad)"
            },
            "formula_score": "score = (baselines_con_fuente * 0.3) + (series_temporales * 0.25) + (unidades_explicitas * 0.2) + (desagregaciones * 0.15) + (baselines_con_año * 0.1)"
          },
          "paso_5_mapear_escala": {
            "0_AUSENTE": "score < 0.1 O baselines_con_fuente = 0",
            "1_INSUFICIENTE": "0.1 <= score < 0.3 O solo 1-2 baselines sin fuente",
            "2_BASICO": "0.3 <= score < 0.6 O 3+ baselines, algunas fuentes, sin series",
            "3_SATISFACTORIO": "0.6 <= score < 0.85 O baselines + fuentes + series + unidades",
            "4_AVANZADO": "score >= 0.85 O baselines completas + series 3+ años + fuentes primarias + desagregación"
          },
          "paso_6_evidenciar": {
            "extraer_minimo": 3,
            "estructura_cita": "fragmento + ubicacion + componente_detectado"
          },
          "paso_7_recomendar": {
            "si_falta_fuente": "Incluir fuente oficial para todos los datos",
            "si_falta_serie": "Agregar datos de al menos 3 años consecutivos",
            "si_falta_desagregacion": "Desagregar por urbano/rural, grupos etarios, etnias",
            "si_falta_metodo": "Documentar metodología y periodicidad"
          }
        },
        "indicadores_json1_verificar": ["presupuesto_asignado_politicas_genero_cop", "numero_profesionales_especializados_genero", "comisarias_familia_operativas_numero"],
        "capacidades_json1_alertar": ["profesionales_enfoque_genero_certificados", "equipos_psicosociales_comisarias"],
        "puntos_criticos_json1": ["suficiencia_presupuestal_vs_brecha_genero", "rotacion_personal_especializado"]
      },
     
      {
        "id": "D1-Q2-P1",
        "pregunta_original": "¿Las líneas base capturan la magnitud del problema y los vacíos de información, explicitando sesgos, supuestos y calidad de datos?",
        "dimension": "D1",
        "question_no": 2,
        "punto_pdet": "P1",
        "eslabon_json1_referencia": "ins_p1",
        "hints_busqueda": ["brecha", "déficit", "magnitud", "comparativo", "limitación", "sesgo", "subregistro"],
       
        "instrucciones_evaluacion": {
          "paso_1_ubicar": "Buscar análisis comparativo líneas base vs contextos referencia",
          "paso_2_extraer": "Identificar: (a) población afectada, (b) comparativos temporales, (c) benchmarking territorial, (d) limitaciones datos",
          "paso_3_detectar_componentes": {
            "componentes_prioritarios": ["BASELINE", "NUMERICAL", "PERCENTAGE", "INDICATOR"],
            "palabras_clave": ["brecha", "déficit", "rezago", "magnitud", "subregistro", "limitación", "sesgo"]
          },
          "paso_4_cuantificar": {
            "elementos_contar": {
              "comparativos_temporales": "COUNT(año X vs año Y)",
              "comparativos_territoriales": "COUNT(municipio vs depto/nación)",
              "estimaciones_poblacion": "COUNT(personas/hogares afectados)",
              "menciones_limitaciones": "COUNT(limitación/sesgo/vacío explicitado)",
              "analisis_calidad_datos": "COUNT(confiabilidad/representatividad)"
            },
            "formula_score": "score = (comp_temporal * 0.25) + (comp_territorial * 0.25) + (est_poblacion * 0.2) + (limitaciones * 0.2) + (calidad * 0.1)"
          },
          "paso_5_mapear_escala": {
            "0_AUSENTE": "No hay análisis magnitud, solo cifras aisladas",
            "1_INSUFICIENTE": "Análisis descriptivo básico sin comparativos",
            "2_BASICO": "Comparativo temporal O territorial",
            "3_SATISFACTORIO": "Comparativo temporal Y territorial + estimación población",
            "4_AVANZADO": "Análisis multidimensional + limitaciones explícitas + calidad fuentes"
          }
        }
      },
     
      {
        "id": "D1-Q3-P1",
        "pregunta_original": "¿Los recursos del PPI/Plan Indicativo están asignados explícitamente a Derechos de las mujeres e igualdad de género, con trazabilidad programática y suficiencia relativa a la brecha?",
        "dimension": "D1",
        "question_no": 3,
        "punto_pdet": "P1",
        "eslabon_json1_referencia": "ins_p1",
        "hints_busqueda": ["presupuesto", "recursos", "asignación", "PPI", "Plan Indicativo", "millones", "COP", "inversión"],
       
        "instrucciones_evaluacion": {
          "paso_1_ubicar": "Buscar sección 'Plan Plurianual Inversiones' o 'Presupuesto' en componente género",
          "paso_2_extraer": "Identificar: (a) montos asignados, (b) vinculación programa-proyecto, (c) análisis suficiencia",
          "paso_3_detectar_componentes": {
            "componentes_prioritarios": ["NUMERICAL", "INDICATOR", "PERCENTAGE"],
            "patrones_buscar": ["COP", "$", "millones", "miles millones", "%", "porcentaje presupuesto"]
          },
          "paso_4_cuantificar": {
            "elementos_contar": {
              "asignaciones_explicitas": "COUNT(montos específicos con unidad monetaria)",
              "trazabilidad_programa": "COUNT(vinculación presupuesto→programa→proyecto)",
              "analisis_suficiencia": "COUNT(comparación recursos vs brecha identificada)",
              "desagregacion_anual": "COUNT(años del cuatrienio con asignación)"
            },
            "formula_score": "score = (asignaciones * 0.35) + (trazabilidad * 0.3) + (suficiencia * 0.25) + (desag_anual * 0.1)"
          },
          "paso_5_mapear_escala": {
            "0_AUSENTE": "No hay asignación presupuestal identificable",
            "1_INSUFICIENTE": "Mención genérica de recursos sin montos",
            "2_BASICO": "Monto global sin desagregación por programa",
            "3_SATISFACTORIO": "Montos por programa + trazabilidad parcial",
            "4_AVANZADO": "Montos detallados + trazabilidad completa + análisis suficiencia vs brecha"
          }
        }
      },
     
      {
        "id": "D1-Q4-P1",
        "pregunta_original": "¿Las capacidades institucionales (talento, procesos, datos, gobernanza) necesarias están descritas con sus cuellos de botella?",
        "dimension": "D1",
        "question_no": 4,
        "punto_pdet": "P1",
        "eslabon_json1_referencia": "ins_p1",
        "hints_busqueda": ["capacidad institucional", "talento humano", "personal", "procesos", "sistemas información", "gobernanza", "cuello de botella", "limitación"],
       
        "instrucciones_evaluacion": {
          "paso_1_ubicar": "Buscar sección 'Capacidad institucional' o 'Gestión' en componente género",
          "paso_2_extraer": "Identificar: (a) recursos humanos, (b) procesos/protocolos, (c) sistemas información, (d) estructura gobernanza, (e) cuellos botella",
          "paso_3_detectar_componentes": {
            "componentes_prioritarios": ["NUMERICAL", "RESPONSIBLE", "INDICATOR"],
            "buscar_elementos": ["número profesionales", "cargos", "sistemas", "comités", "procesos certificados"]
          },
          "paso_4_cuantificar": {
            "elementos_contar": {
              "talento_cuantificado": "COUNT(número/tipo profesionales especificado)",
              "procesos_descritos": "COUNT(protocolos/rutas/procedimientos mencionados)",
              "sistemas_informacion": "COUNT(plataformas/registros identificados)",
              "gobernanza_explicita": "COUNT(instancias coordinación con responsables)",
              "cuellos_botella": "COUNT(limitaciones/brechas capacidad explicitadas)"
            },
            "formula_score": "score = (talento * 0.25) + (procesos * 0.2) + (sistemas * 0.2) + (gobernanza * 0.2) + (cuellos * 0.15)"
          },
          "paso_5_mapear_escala": {
            "0_AUSENTE": "No describe capacidades institucionales",
            "1_INSUFICIENTE": "Mención genérica de entidades responsables",
            "2_BASICO": "Describe 2-3 elementos de capacidad sin cuantificar",
            "3_SATISFACTORIO": "Describe 4+ elementos con datos cuantitativos",
            "4_AVANZADO": "Descripción completa 5 elementos + cuellos botella + plan fortalecimiento"
          }
        }
      },
     
      {
        "id": "D1-Q5-P1",
        "pregunta_original": "¿Existe coherencia entre objetivos, recursos y capacidades, con restricciones legales, presupuestales y temporales modeladas?",
        "dimension": "D1",
        "question_no": 5,
        "punto_pdet": "P1",
        "eslabon_json1_referencia": "ins_p1",
        "hints_busqueda": ["coherencia", "objetivos", "recursos", "capacidades", "restricción", "limitación legal", "temporal", "presupuestal"],
       
        "instrucciones_evaluacion": {
          "paso_1_ubicar": "Buscar análisis de viabilidad o factibilidad del componente género",
          "paso_2_extraer": "Identificar: (a) análisis coherencia objetivos-recursos, (b) restricciones explicitadas, (c) planes contingencia",
          "paso_3_detectar_componentes": {
            "componentes_prioritarios": ["NUMERICAL", "TIME_HORIZON", "INDICATOR"],
            "buscar_conceptos": ["coherencia", "suficiencia", "restricción", "limitación", "riesgo", "supuesto crítico"]
          },
          "paso_4_cuantificar": {
            "elementos_contar": {
              "analisis_coherencia": "BINARY(existe análisis explícito objetivos vs recursos)",
              "restricciones_legales": "COUNT(normas/competencias limitantes identificadas)",
              "restricciones_presupuestales": "BINARY(brecha recursos identificada)",
              "restricciones_temporales": "COUNT(plazos/hitos críticos señalados)",
              "planes_mitigacion": "COUNT(estrategias para superar restricciones)"
            },
            "formula_score": "score = (coherencia * 0.3) + (rest_legales * 0.2) + (rest_presup * 0.2) + (rest_temp * 0.15) + (mitigacion * 0.15)"
          },
          "paso_5_mapear_escala": {
            "0_AUSENTE": "No hay análisis de coherencia ni restricciones",
            "1_INSUFICIENTE": "Mención genérica de limitaciones sin análisis",
            "2_BASICO": "Identifica 1-2 restricciones sin modelar impacto",
            "3_SATISFACTORIO": "Identifica 3+ restricciones con impacto en alcance",
            "4_AVANZADO": "Análisis integral coherencia + restricciones modeladas + estrategias mitigación"
          }
        }
      },
     
      {
        "id": "D2-Q6-P1",
        "pregunta_original": "¿Las actividades están formalizadas en tablas (responsable, insumo, output, calendario, costo unitario)?",
        "dimension": "D2",
        "question_no": 6,
        "punto_pdet": "P1",
        "eslabon_json1_referencia": "pro_p1",
        "hints_busqueda": ["actividad", "responsable", "cronograma", "plazo", "entregable", "proceso"],
       
        "instrucciones_evaluacion": {
          "paso_1_ubicar": "Buscar sección 'Actividades', 'Acciones', 'Estrategias' del componente género",
          "paso_2_extraer": "Verificar: (a) tablas estructuradas, (b) listados con campos consistentes, (c) narrativa descriptiva",
          "paso_3_detectar_componentes": {
            "componentes_prioritarios": ["RESPONSIBLE", "TIME_HORIZON", "DATE", "NUMERICAL"],
            "verificar_estructura": {
              "tiene_tabla": "Buscar formatos tabulares, encabezados columna",
              "campos_minimos": ["Actividad", "Responsable", "Plazo", "Producto"],
              "campos_avanzados": ["Insumo", "Costo", "Indicador seguimiento"]
            }
          },
          "paso_4_cuantificar": {
            "elementos_contar": {
              "actividades_con_responsable": "COUNT(RESPONSIBLE por actividad)",
              "actividades_con_plazo": "COUNT(TIME_HORIZON o DATE por actividad)",
              "actividades_con_producto": "COUNT(output/entregable definido)",
              "actividades_con_costo": "COUNT(NUMERICAL + unidad monetaria)",
              "porcentaje_formalizacion": "(actividades_en_tabla / total_actividades) * 100"
            },
            "formula_score": "score = (pct_formal * 0.4) + (pct_responsable * 0.25) + (pct_plazo * 0.2) + (pct_costo * 0.15)"
          },
          "paso_5_mapear_escala": {
            "0_AUSENTE": "Solo narrativa, sin listado estructurado",
            "1_INSUFICIENTE": "Listado narrativo con actividades mencionadas",
            "2_BASICO": "Listado/tabla parcial con [Actividad, Responsable]",
            "3_SATISFACTORIO": "Tabla con >= 4 campos para >=70% actividades",
            "4_AVANZADO": "Tabla completa >= 6 campos para >=90% actividades"
          }
        }
      },
     
      {
        "id": "D2-Q7-P1",
        "pregunta_original": "¿Cada actividad especifica el instrumento y su mecanismo causal pretendido y la población diana?",
        "dimension": "D2",
        "question_no": 7,
        "punto_pdet": "P1",
        "eslabon_json1_referencia": "pro_p1",
        "hints_busqueda": ["mecanismo", "mediante", "a través de", "población objetivo", "beneficiarios", "instrumento", "estrategia"],
       
        "instrucciones_evaluacion": {
          "paso_1_ubicar": "Buscar descripción detallada de cada actividad en componente género",
          "paso_2_extraer": "Identificar para cada actividad: (a) instrumento/método, (b) mecanismo causal explícito, (c) población diana",
          "paso_3_detectar_componentes": {
            "componentes_prioritarios": ["INDICATOR", "NUMERICAL", "PERCENTAGE"],
            "palabras_clave_mecanismo": ["mediante", "a través de", "generará", "producirá", "causará", "resultará"],
            "palabras_clave_poblacion": ["mujeres", "hogares", "familias", "beneficiarios", "participantes"]
          },
          "paso_4_cuantificar": {
            "elementos_contar": {
              "actividades_con_instrumento": "COUNT(método/herramienta específica mencionada)",
              "actividades_con_mecanismo": "COUNT(explicación cómo genera cambio)",
              "actividades_con_poblacion": "COUNT(grupo objetivo cuantificado)",
              "poblacion_cuantificada": "COUNT(NUMERICAL + unidad poblacional)"
            },
            "formula_score": "score = (instrumento * 0.3) + (mecanismo * 0.35) + (poblacion * 0.35)"
          },
          "paso_5_mapear_escala": {
            "0_AUSENTE": "Actividades sin detalles de implementación",
            "1_INSUFICIENTE": "Actividades genéricas sin especificar cómo/quién",
            "2_BASICO": ">=50% actividades con instrumento O mecanismo O población",
            "3_SATISFACTORIO": ">=70% actividades con instrumento Y mecanismo Y población",
            "4_AVANZADO": ">=90% actividades con teoría causal explícita + población cuantificada + estrategia diferencial"
          }
        }
      },
     
      {
        "id": "D2-Q8-P1",
        "pregunta_original": "¿Cada problema priorizado tiene al menos una actividad que ataca el eslabón causal relevante (causa raíz o mediador)?",
        "dimension": "D2",
        "question_no": 8,
        "punto_pdet": "P1",
        "eslabon_json1_referencia": "pro_p1",
        "hints_busqueda": ["problema priorizado", "causa", "origen", "factor", "determinante", "actividad"],
       
        "instrucciones_evaluacion": {
          "paso_1_ubicar": "Identificar árbol de problemas o análisis causal del diagnóstico género",
          "paso_2_extraer": "Mapear: (a) problemas priorizados, (b) causas identificadas, (c) actividades propuestas",
          "paso_3_detectar_componentes": {
            "componentes_prioritarios": ["INDICATOR", "BASELINE", "TARGET"],
            "verificar_mapeo": "Problema → Causa → Actividad"
          },
          "paso_4_cuantificar": {
            "elementos_contar": {
              "problemas_identificados": "COUNT(problemas priorizados en diagnóstico)",
              "problemas_con_causa": "COUNT(problemas con análisis causal)",
              "problemas_con_actividad": "COUNT(problemas con al menos 1 actividad vinculada)",
              "cobertura_causal": "(problemas_con_actividad / problemas_identificados) * 100"
            },
            "formula_score": "score = cobertura_causal / 100"
          },
          "paso_5_mapear_escala": {
            "0_AUSENTE": "No hay vinculación problema-actividad",
            "1_INSUFICIENTE": "< 30% problemas con actividad vinculada",
            "2_BASICO": "30-60% problemas con actividad vinculada",
            "3_SATISFACTORIO": "60-85% problemas con actividad pertinente",
            "4_AVANZADO": ">= 85% problemas + múltiples actividades por problema + justificación eslabón causal"
          }
        }
      },
     
      {
        "id": "D2-Q9-P1",
        "pregunta_original": "¿Se identifican riesgos de desplazamiento de efectos, cuñas de implementación y conflictos entre actividades, con mitigaciones?",
        "dimension": "D2",
        "question_no": 9,
        "punto_pdet": "P1",
        "eslabon_json1_referencia": "pro_p1",
        "hints_busqueda": ["riesgo", "desplazamiento efectos", "conflicto", "interferencia", "duplicidad", "mitigación"],
       
        "instrucciones_evaluacion": {
          "paso_1_ubicar": "Buscar sección 'Riesgos' o análisis de viabilidad del componente género",
          "paso_2_extraer": "Identificar: (a) riesgos implementación, (b) posibles conflictos entre actividades, (c) estrategias mitigación",
          "paso_3_detectar_componentes": {
            "componentes_prioritarios": ["INDICATOR", "RESPONSIBLE"],
            "palabras_clave": ["riesgo", "puede generar", "conflicto", "duplicidad", "coordinación", "mitigación"]
          },
          "paso_4_cuantificar": {
            "elementos_contar": {
              "riesgos_desplazamiento": "COUNT(efectos no deseados/sustitución identificados)",
              "riesgos_implementacion": "COUNT(cuñas/brechas operativas identificadas)",
              "conflictos_actividades": "COUNT(interferencias entre actividades señaladas)",
              "estrategias_mitigacion": "COUNT(acciones de mitigación propuestas)"
            },
            "formula_score": "score = (riesgos_total * 0.5) + (mitigaciones * 0.5)"
          },
          "paso_5_mapear_escala": {
            "0_AUSENTE": "No identifica riesgos de implementación",
            "1_INSUFICIENTE": "Mención genérica de riesgos sin especificar",
            "2_BASICO": "Identifica 1-2 riesgos sin mitigaciones",
            "3_SATISFACTORIO": "Identifica 3+ riesgos con mitigaciones parciales",
            "4_AVANZADO": "Matriz riesgos completa + mitigaciones + responsables + monitoreo"
          }
        }
      },
     
      {
        "id": "D2-Q10-P1",
        "pregunta_original": "¿Las actividades forman una teoría de intervención coherente (complementariedades, secuenciación, no redundancias)?",
        "dimension": "D2",
        "question_no": 10,
        "punto_pdet": "P1",
        "eslabon_json1_referencia": "pro_p1",
        "hints_busqueda": ["teoría intervención", "complementariedad", "secuencia", "cronograma", "articulación", "integración"],
       
        "instrucciones_evaluacion": {
          "paso_1_ubicar": "Analizar conjunto de actividades del componente género",
          "paso_2_extraer": "Evaluar: (a) complementariedades explícitas, (b) secuenciación lógica, (c) ausencia redundancias",
          "paso_3_detectar_componentes": {
            "componentes_prioritarios": ["TIME_HORIZON", "DATE", "RESPONSIBLE"],
            "verificar": ["cronograma integrado", "dependencias entre actividades", "sinergia explicitada"]
          },
          "paso_4_cuantificar": {
            "elementos_contar": {
              "complementariedades": "COUNT(menciones de articulación/sinergia entre actividades)",
              "secuenciacion": "BINARY(existe cronograma con dependencias)",
              "no_redundancia": "BINARY(análisis de duplicidades/justificación diferenciación)",
              "integracion_horizontal": "COUNT(coordinación inter-secretarías mencionada)"
            },
            "formula_score": "score = (complementariedades * 0.3) + (secuenciacion * 0.3) + (no_redundancia * 0.2) + (integracion * 0.2)"
          },
          "paso_5_mapear_escala": {
            "0_AUSENTE": "Listado actividades sin articulación",
            "1_INSUFICIENTE": "Actividades aisladas sin conexión explícita",
            "2_BASICO": "Menciona articulación sin detallar mecanismos",
            "3_SATISFACTORIO": "Explicita complementariedades + secuencia + evita duplicación",
            "4_AVANZADO": "Teoría de intervención integral + diagrama flujo + sinergias cuantificadas"
          }
        }
      },
     
      {
        "id": "D3-Q11-P1",
        "pregunta_original": "¿Los productos están definidos con indicadores verificables (fórmula, fuente, línea base, meta)?",
        "dimension": "D3",
        "question_no": 11,
        "punto_pdet": "P1",
        "eslabon_json1_referencia": "prd_p1",
        "hints_busqueda": ["producto", "indicador", "meta", "fórmula", "fuente verificación", "línea base"],
       
        "instrucciones_evaluacion": {
          "paso_1_ubicar": "Buscar sección 'Productos' o 'Indicadores de producto' del componente género",
          "paso_2_extraer": "Para cada producto identificar: (a) indicador cuantitativo, (b) fórmula cálculo, (c) fuente datos, (d) línea base, (e) meta",
          "paso_3_detectar_componentes": {
            "componentes_prioritarios": ["INDICATOR", "BASELINE", "TARGET", "NUMERICAL"],
            "buscar": ["número de", "porcentaje", "tasa", "línea base", "meta", "fuente"]
          },
          "paso_4_cuantificar": {
            "elementos_contar": {
              "productos_con_indicador": "COUNT(productos con indicador cuantitativo)",
              "indicadores_con_formula": "COUNT(fórmula de cálculo explicitada)",
              "indicadores_con_fuente": "COUNT(fuente de verificación identificada)",
              "indicadores_con_baseline": "COUNT(BASELINE presente)",
              "indicadores_con_meta": "COUNT(TARGET presente)",
              "indicadores_completos": "COUNT(indicador con todos los elementos)"
            },
            "formula_score": "score = (ind_completos / total_productos) * (formula*0.2 + fuente*0.25 + baseline*0.25 + meta*0.3)"
          },
          "paso_5_mapear_escala": {
            "0_AUSENTE": "Productos sin indicadores definidos",
            "1_INSUFICIENTE": "< 40% productos con indicador básico",
            "2_BASICO": "40-70% productos con indicador cuantitativo",
            "3_SATISFACTORIO": "70-90% productos con indicador + fórmula + fuente + baseline + meta",
            "4_AVANZADO": ">= 90% productos con ficha técnica completa de indicador"
          }
        }
      },
     
      {
        "id": "D3-Q12-P1",
        "pregunta_original": "¿Cobertura y dosificación de productos son proporcionales a la brecha y al tamaño de efecto esperado?",
        "dimension": "D3",
        "question_no": 12,
        "punto_pdet": "P1",
        "eslabon_json1_referencia": "prd_p1",
        "hints_busqueda": ["cobertura", "dosificación", "proporción", "brecha", "población objetivo", "beneficiarios"],
       
        "instrucciones_evaluacion": {
          "paso_1_ubicar": "Analizar metas de producto vs diagnóstico de brecha en componente género",
          "paso_2_extraer": "Comparar: (a) población objetivo vs población con problema, (b) intensidad intervención vs magnitud brecha",
          "paso_3_detectar_componentes": {
            "componentes_prioritarios": ["NUMERICAL", "PERCENTAGE", "TARGET", "BASELINE"],
            "calcular": ["cobertura = (población_objetivo / población_con_problema) * 100"]
          },
          "paso_4_cuantificar": {
            "elementos_contar": {
              "productos_con_cobertura": "COUNT(meta especifica población a atender)",
              "cobertura_explicita": "COUNT(% población objetivo cuantificado)",
              "analisis_proporcionalidad": "BINARY(justifica por qué cobertura X%)",
              "intensidad_definida": "COUNT(dosis/frecuencia intervención especificada)"
            },
            "formula_score": "score = (cobertura_pct * 0.4) + (proporcionalidad * 0.3) + (intensidad * 0.3)"
          },
          "paso_5_mapear_escala": {
            "0_AUSENTE": "No especifica población a atender",
            "1_INSUFICIENTE": "Población objetivo sin cuantificar cobertura",
            "2_BASICO": "Cobertura < 50% sin justificar",
            "3_SATISFACTORIO": "Cobertura >= 50% con justificación vs recursos",
            "4_AVANZADO": "Cobertura óptima justificada + análisis costo-efectividad + priorización basada en vulnerabilidad"
          }
        }
      },
     
      {
        "id": "D3-Q13-P1",
        "pregunta_original": "¿Los productos tienen trazabilidad presupuestal y organizacional y están vinculados a actividades específicas?",
        "dimension": "D3",
        "question_no": 13,
        "punto_pdet": "P1",
        "eslabon_json1_referencia": "prd_p1",
        "hints_busqueda": ["presupuesto", "responsable", "vinculación", "actividad", "proyecto", "programa"],
       
        "instrucciones_evaluacion": {
          "paso_1_ubicar": "Verificar matriz producto-actividad-presupuesto del componente género",
          "paso_2_extraer": "Para cada producto: (a) actividades que lo generan, (b) responsable, (c) presupuesto asignado",
          "paso_3_detectar_componentes": {
            "componentes_prioritarios": ["RESPONSIBLE", "NUMERICAL"],
            "buscar": ["responsable", "proyecto", "presupuesto", "COP", "$"]
          },
          "paso_4_cuantificar": {
            "elementos_contar": {
              "productos_con_responsable": "COUNT(RESPONSIBLE definido)",
              "productos_con_presupuesto": "COUNT(asignación presupuestal)",
              "productos_con_actividades": "COUNT(vinculación explícita a actividades)",
              "trazabilidad_completa": "COUNT(producto con responsable Y presupuesto Y actividades)"
            },
            "formula_score": "score = (trazabilidad_completa / total_productos) * (responsable*0.3 + presupuesto*0.4 + actividades*0.3)"
          },
          "paso_5_mapear_escala": {
            "0_AUSENTE": "Productos sin trazabilidad",
            "1_INSUFICIENTE": "< 40% productos con algún elemento trazabilidad",
            "2_BASICO": "40-70% productos con responsable O presupuesto",
            "3_SATISFACTORIO": "70-90% productos con responsable Y presupuesto Y actividades",
            "4_AVANZADO": ">= 90% productos con trazabilidad completa + códigos presupuestales + cronograma"
          }
        }
      },
     
      {
        "id": "D3-Q14-P1",
        "pregunta_original": "¿No hay contradicciones actividad→producto (la actividad puede producir el output con la dosificación y plazos planteados)?",
        "dimension": "D3",
        "question_no": 14,
        "punto_pdet": "P1",
        "eslabon_json1_referencia": "prd_p1",
        "hints_busqueda": ["coherencia", "factibilidad", "plazo", "alcance", "capacidad"],
       
        "instrucciones_evaluacion": {
          "paso_1_ubicar": "Revisar pares actividad-producto del componente género",
          "paso_2_extraer": "Verificar para cada par: (a) coherencia técnica, (b) factibilidad temporal, (c) suficiencia recursos",
          "paso_3_detectar_componentes": {
            "componentes_prioritarios": ["TIME_HORIZON", "NUMERICAL", "TARGET"],
            "verificar_coherencia": ["actividad X → puede generar producto Y en plazo Z con recursos W"]
          },
          "paso_4_cuantificar": {
            "elementos_contar": {
              "pares_actividad_producto": "COUNT(pares identificados)",
              "pares_coherentes": "COUNT(pares sin contradicción evidente)",
              "analisis_factibilidad": "BINARY(existe análisis de viabilidad técnica)",
              "contradicciones_identificadas": "COUNT(incoherencias explicitadas con plan corrección)"
            },
            "formula_score": "score = (pares_coherentes / pares_total) * (1 + analisis_factibilidad * 0.2)"
          },
          "paso_5_mapear_escala": {
            "0_AUSENTE": "No se puede verificar coherencia actividad-producto",
            "1_INSUFICIENTE": ">= 30% pares con incoherencia evidente",
            "2_BASICO": "10-30% pares con posible incoherencia",
            "3_SATISFACTORIO": "< 10% pares con incoherencia + análisis factibilidad",
            "4_AVANZADO": "Coherencia completa + análisis técnico + dimensionamiento recursos + cronograma realista"
          }
        }
      },
     
      {
        "id": "D3-Q15-P1",
        "pregunta_original": "¿Los productos actúan como puentes causales hacia resultados, con mediadores clave especificados?",
        "dimension": "D3",
        "question_no": 15,
        "punto_pdet": "P1",
        "eslabon_json1_referencia": "prd_p1",
        "hints_busqueda": ["resultado", "efecto", "mecanismo", "mediador", "conducirá a", "generará"],
       
        "instrucciones_evaluacion": {
          "paso_1_ubicar": "Buscar explicación de cadena causal producto→resultado en género",
          "paso_2_extraer": "Para cada producto: (a) resultado esperado, (b) mecanismo de transmisión, (c) mediadores",
          "paso_3_detectar_componentes": {
            "componentes_prioritarios": ["INDICATOR", "TARGET"],
            "palabras_clave": ["conducirá", "generará", "mediante", "a través de", "resultará en"]
          },
          "paso_4_cuantificar": {
            "elementos_contar": {
              "productos_con_resultado": "COUNT(vinculación producto→resultado explícita)",
              "mecanismos_explicitos": "COUNT(explicación de cómo producto genera resultado)",
              "mediadores_identificados": "COUNT(variables intermedias especificadas)",
              "cadena_completa": "COUNT(producto→mediador→resultado documentado)"
            },
            "formula_score": "score = (prod_resultado * 0.3) + (mecanismos * 0.4) + (mediadores * 0.3)"
          },
          "paso_5_mapear_escala": {
            "0_AUSENTE": "No vincula productos con resultados",
            "1_INSUFICIENTE": "Vinculación implícita sin explicar mecanismo",
            "2_BASICO": ">= 50% productos con resultado vinculado sin mediadores",
            "3_SATISFACTORIO": ">= 70% productos con mecanismo explícito",
            "4_AVANZADO": ">= 90% productos + mediadores cuantificables + teoría de cambio explícita"
          }
        }
      },
     
      {
        "id": "D4-Q16-P1",
        "pregunta_original": "¿Los resultados están definidos con métricas de outcome, líneas base, metas y ventana de maduración?",
        "dimension": "D4",
        "question_no": 16,
        "punto_pdet": "P1",
        "eslabon_json1_referencia": "res_p1",
        "hints_busqueda": ["resultado", "outcome", "cambio", "reducción", "incremento", "mejora", "ventana maduración"],
       
        "instrucciones_evaluacion": {
          "paso_1_ubicar": "Buscar sección 'Resultados' o 'Objetivos de resultado' del componente género",
          "paso_2_extraer": "Para cada resultado: (a) indicador de cambio poblacional, (b) línea base, (c) meta, (d) plazo maduración",
          "paso_3_detectar_componentes": {
            "componentes_prioritarios": ["INDICATOR", "BASELINE", "TARGET", "TIME_HORIZON"],
            "verificar": ["indicador mide cambio en población, no entrega de servicios"]
          },
          "paso_4_cuantificar": {
            "elementos_contar": {
              "resultados_con_metrica_outcome": "COUNT(indicador mide cambio poblacional)",
              "resultados_con_baseline": "COUNT(BASELINE presente)",
              "resultados_con_meta": "COUNT(TARGET presente)",
              "resultados_con_ventana": "COUNT(plazo maduración especificado)",
              "resultados_completos": "COUNT(resultado con todos los elementos)"
            },
            "formula_score": "score = (res_completos / total_resultados) * (outcome*0.3 + baseline*0.25 + meta*0.25 + ventana*0.2)"
          },
          "paso_5_mapear_escala": {
            "0_AUSENTE": "No define resultados o solo outputs",
            "1_INSUFICIENTE": "Resultados mencionados sin indicadores",
            "2_BASICO": ">= 50% resultados con indicador outcome básico",
            "3_SATISFACTORIO": ">= 75% resultados con baseline + meta + ventana",
            "4_AVANZADO": ">= 90% resultados + ficha técnica completa + análisis viabilidad meta"
          }
        }
      },
     
      {
        "id": "D4-Q17-P1",
        "pregunta_original": "¿Se explicita el encadenamiento causal productos→resultados incluyendo supuestos y condiciones habilitantes?",
        "dimension": "D4",
        "question_no": 17,
        "punto_pdet": "P1",
        "eslabon_json1_referencia": "res_p1",
        "hints_busqueda": ["supuesto", "condición", "siempre que", "si", "requiere", "depende de"],
       
        "instrucciones_evaluacion": {
          "paso_1_ubicar": "Buscar teoría de cambio o modelo lógico del componente género",
          "paso_2_extraer": "Identificar: (a) productos que generan cada resultado, (b) supuestos críticos, (c) condiciones habilitantes",
          "paso_3_detectar_componentes": {
            "componentes_prioritarios": ["INDICATOR"],
            "palabras_clave": ["supuesto", "condición", "siempre que", "requiere", "depende"]
          },
          "paso_4_cuantificar": {
            "elementos_contar": {
              "resultados_con_productos": "COUNT(vinculación producto→resultado explícita)",
              "supuestos_identificados": "COUNT(supuestos por resultado)",
              "condiciones_habilitantes": "COUNT(factores externos necesarios)",
              "cadena_documentada": "COUNT(resultado con productos + supuestos + condiciones)"
            },
            "formula_score": "score = (res_productos * 0.35) + (supuestos * 0.35) + (condiciones * 0.3)"
          },
          "paso_5_mapear_escala": {
            "0_AUSENTE": "No explicita encadenamiento causal",
            "1_INSUFICIENTE": "Vinculación implícita sin supuestos",
            "2_BASICO": ">= 50% resultados con productos vinculados",
            "3_SATISFACTORIO": ">= 70% resultados + supuestos + condiciones",
            "4_AVANZADO": "Teoría de cambio completa + supuestos verificables + análisis riesgos"
          }
        }
      },
     
      {
        "id": "D4-Q18-P1",
        "pregunta_original": "¿El nivel de ambición de resultados es consistente con recursos y capacidades, justificado con evidencia comparada?",
        "dimension": "D4",
        "question_no": 18,
        "punto_pdet": "P1",
        "eslabon_json1_referencia": "res_p1",
        "hints_busqueda": ["ambición", "meta", "comparativo", "benchmark", "evidencia", "factible", "realista"],
       
        "instrucciones_evaluacion": {
          "paso_1_ubicar": "Analizar justificación de metas de resultado del componente género",
          "paso_2_extraer": "Verificar: (a) análisis de ambición vs recursos, (b) evidencia comparativa, (c) justificación técnica",
          "paso_3_detectar_componentes": {
            "componentes_prioritarios": ["TARGET", "NUMERICAL", "BASELINE"],
            "buscar_comparativos": ["experiencias similares", "evidencia internacional", "municipios comparables"]
          },
          "paso_4_cuantificar": {
            "elementos_contar": {
              "metas_con_justificacion": "COUNT(meta con análisis de factibilidad)",
              "evidencia_comparada": "COUNT(referencia a casos/estudios similares)",
              "analisis_recursos": "BINARY(explicita recursos necesarios vs disponibles)",
              "ambicion_calibrada": "COUNT(meta no optimista ni pesimista)"
            },
            "formula_score": "score = (justificacion * 0.35) + (evidencia * 0.35) + (recursos * 0.3)"
          },
          "paso_5_mapear_escala": {
            "0_AUSENTE": "Metas sin justificación",
            "1_INSUFICIENTE": "Metas arbitrarias o excesivamente ambiciosas",
            "2_BASICO": "Justificación cualitativa básica",
            "3_SATISFACTORIO": "Justificación con evidencia comparada + análisis recursos",
            "4_AVANZADO": "Metaanálisis de evidencia + modelación escenarios + análisis sensibilidad"
          }
        }
      },
     
      {
        "id": "D4-Q19-P1",
        "pregunta_original": "¿Los resultados atienden los problemas diagnosticados, con criterios de éxito/fallo y umbrales claros?",
        "dimension": "D4",
        "question_no": 19,
        "punto_pdet": "P1",
        "eslabon_json1_referencia": "res_p1",
        "hints_busqueda": ["éxito", "fallo", "umbral", "criterio", "problema", "priorizado"],
       
        "instrucciones_evaluacion": {
          "paso_1_ubicar": "Verificar mapeo problema→resultado del componente género",
          "paso_2_extraer": "Para cada problema: (a) resultado asociado, (b) criterio éxito, (c) umbral mínimo",
          "paso_3_detectar_componentes": {
            "componentes_prioritarios": ["TARGET", "BASELINE", "NUMERICAL"],
            "buscar": ["criterio", "umbral", "mínimo aceptable", "satisfactorio"]
          },
          "paso_4_cuantificar": {
            "elementos_contar": {
              "problemas_con_resultado": "COUNT(problema→resultado explícito)",
              "resultados_con_criterio": "COUNT(criterio éxito/fallo definido)",
              "resultados_con_umbral": "COUNT(umbral cuantitativo especificado)",
              "cobertura_problemas": "(problemas_con_resultado / total_problemas) * 100"
            },
            "formula_score": "score = (cobertura * 0.4) + (criterios * 0.3) + (umbrales * 0.3)"
          },
          "paso_5_mapear_escala": {
            "0_AUSENTE": "Resultados desconectados de problemas",
            "1_INSUFICIENTE": "< 50% problemas con resultado asociado",
            "2_BASICO": "50-75% problemas con resultado sin criterios",
            "3_SATISFACTORIO": ">= 75% problemas + criterios éxito/fallo",
            "4_AVANZADO": "Cobertura completa + umbrales cuantitativos + plan evaluación"
          }
        }
      },
     
      {
        "id": "D4-Q20-P1",
        "pregunta_original": "¿Los resultados se alinean con PND/ODS sin romper la lógica causal local?",
        "dimension": "D4",
        "question_no": 20,
        "punto_pdet": "P1",
        "eslabon_json1_referencia": "res_p1",
        "hints_busqueda": ["PND", "ODS", "alineación", "Plan Nacional", "Objetivos Desarrollo Sostenible"],
       
        "instrucciones_evaluacion": {
          "paso_1_ubicar": "Buscar sección de alineación con PND/ODS del componente género",
          "paso_2_extraer": "Verificar: (a) vinculación a objetivos PND, (b) vinculación ODS, (c) coherencia con lógica local",
          "paso_3_detectar_componentes": {
            "componentes_prioritarios": ["INDICATOR"],
            "buscar": ["PND", "Plan Nacional", "ODS", "Objetivo 5", "meta ODS"]
          },
          "paso_4_cuantificar": {
            "elementos_contar": {
              "resultados_con_pnd": "COUNT(vinculación explícita a PND)",
              "resultados_con_ods": "COUNT(vinculación explícita a ODS)",
              "coherencia_local": "BINARY(mantiene lógica causal territorial)",
              "forzamiento_artificial": "COUNT(alineación sin justificación causal)"
            },
            "formula_score": "score = (pnd * 0.3) + (ods * 0.3) + (coherencia * 0.4)"
          },
          "paso_5_mapear_escala": {
            "0_AUSENTE": "No menciona alineación PND/ODS",
            "1_INSUFICIENTE": "Alineación nominal sin contenido",
            "2_BASICO": ">= 50% resultados con alineación genérica",
            "3_SATISFACTORIO": ">= 75% resultados alineados manteniendo lógica local",
            "4_AVANZADO": "Alineación completa + indicadores PND/ODS adaptados + coherencia territorial documentada"
          }
        }
      },
     
      {
        "id": "D5-Q21-P1",
        "pregunta_original": "¿Los impactos de largo plazo están definidos y son medibles, con la ruta de transmisión desde resultados y sus rezagos?",
        "dimension": "D5",
        "question_no": 21,
        "punto_pdet": "P1",
        "eslabon_json1_referencia": "imp_p1",
        "hints_busqueda": ["impacto", "largo plazo", "transformación", "estructural", "rezago", "años"],
       
        "instrucciones_evaluacion": {
          "paso_1_ubicar": "Buscar sección 'Impactos' o 'Visión largo plazo' del componente género",
          "paso_2_extraer": "Para cada impacto: (a) definición clara, (b) indicador medible, (c) ruta transmisión, (d) rezagos temporales",
          "paso_3_detectar_componentes": {
            "componentes_prioritarios": ["INDICATOR", "TIME_HORIZON", "TARGET"],
            "buscar_horizonte": ["años", "largo plazo", "2030", "2035", "generacional"]
          },
          "paso_4_cuantificar": {
            "elementos_contar": {
              "impactos_definidos": "COUNT(impactos de largo plazo identificados)",
              "impactos_con_indicador": "COUNT(indicador de impacto medible)",
              "ruta_transmision": "COUNT(resultado→impacto documentado)",
              "rezagos_especificados": "COUNT(tiempo de maduración explícito)"
            },
            "formula_score": "score = (definicion * 0.25) + (indicador * 0.3) + (ruta * 0.25) + (rezagos * 0.2)"
          },
          "paso_5_mapear_escala": {
            "0_AUSENTE": "No define impactos de largo plazo",
            "1_INSUFICIENTE": "Mención aspiracional sin operacionalizar",
            "2_BASICO": "Impactos definidos sin indicadores",
            "3_SATISFACTORIO": "Impactos + indicadores + ruta transmisión",
            "4_AVANZADO": "Impactos + indicadores + ruta + rezagos + modelo predictivo"
          }
        }
      },
     
      {
        "id": "D5-Q22-P1",
        "pregunta_original": "¿Existe integración resultados↔impactos mediante indicadores compuestos o proxies y su validez para captar el mecanismo?",
        "dimension": "D5",
        "question_no": 22,
        "punto_pdet": "P1",
        "eslabon_json1_referencia": "imp_p1",
        "hints_busqueda": ["proxy", "indicador compuesto", "índice", "validez", "captar", "aproximación"],
       
        "instrucciones_evaluacion": {
          "paso_1_ubicar": "Buscar explicación de integración resultado-impacto del componente género",
          "paso_2_extraer": "Identificar: (a) indicadores compuestos usados, (b) proxies empleados, (c) justificación validez",
          "paso_3_detectar_componentes": {
            "componentes_prioritarios": ["INDICATOR"],
            "buscar": ["índice", "proxy", "aproximación", "indicador compuesto"]
          },
          "paso_4_cuantificar": {
            "elementos_contar": {
              "indicadores_compuestos": "COUNT(índices multi-dimensionales)",
              "proxies_identificados": "COUNT(indicadores proxy especificados)",
              "validez_documentada": "COUNT(justificación de validez del proxy)",
              "limitaciones_explicitas": "COUNT(limitaciones del proxy reconocidas)"
            },
            "formula_score": "score = (compuestos * 0.3) + (proxies * 0.3) + (validez * 0.25) + (limitaciones * 0.15)"
          },
          "paso_5_mapear_escala": {
            "0_AUSENTE": "No usa indicadores compuestos ni proxies",
            "1_INSUFICIENTE": "Menciona proxies sin justificar",
            "2_BASICO": "Usa proxies sin documentar validez",
            "3_SATISFACTORIO": "Proxies + validez documentada + limitaciones",
            "4_AVANZADO": "Sistema de indicadores integrado + validación empírica + análisis sensibilidad"
          }
        }
      },
     
      {
        "id": "D5-Q23-P1",
        "pregunta_original": "¿Se usan proxies mensurables cuando el impacto es difícil de observar, documentando validez externa y limitaciones?",
        "dimension": "D5",
        "question_no": 23,
        "punto_pdet": "P1",
        "eslabon_json1_referencia": "imp_p1",
        "hints_busqueda": ["proxy", "difícil medir", "validez externa", "limitación", "aproximación"],
       
        "instrucciones_evaluacion": {
          "paso_1_ubicar": "Buscar justificación de uso de proxies en impactos del componente género",
          "paso_2_extraer": "Para cada proxy: (a) justificación necesidad, (b) relación con impacto real, (c) validez externa, (d) limitaciones",
          "paso_3_detectar_componentes": {
            "componentes_prioritarios": ["INDICATOR"],
            "buscar_justificacion": ["proxy", "dado que", "debido a", "limitaciones medición"]
          },
          "paso_4_cuantificar": {
            "elementos_contar": {
              "proxies_necesarios": "COUNT(impactos que requieren proxy)",
              "proxies_justificados": "COUNT(justificación de necesidad de proxy)",
              "validez_externa": "COUNT(evidencia de validez del proxy)",
              "limitaciones_explicitas": "COUNT(limitaciones documentadas)"
            },
            "formula_score": "score = (justificacion * 0.3) + (validez * 0.4) + (limitaciones * 0.3)"
          },
          "paso_5_mapear_escala": {
            "0_AUSENTE": "No usa proxies donde son necesarios",
            "1_INSUFICIENTE": "Proxies sin justificar adecuadamente",
            "2_BASICO": "Proxies con justificación básica",
            "3_SATISFACTORIO": "Proxies + validez + limitaciones documentadas",
            "4_AVANZADO": "Proxies validados con literatura + análisis robustez + triangulación"
          }
        }
      },
     
      {
        "id": "D5-Q24-P1",
        "pregunta_original": "¿Los impactos se alinean con marcos nacionales/globales y consideran riesgos sistémicos que pueden romper el mecanismo?",
        "dimension": "D5",
        "question_no": 24,
        "punto_pdet": "P1",
        "eslabon_json1_referencia": "imp_p1",
        "hints_busqueda": ["marco nacional", "global", "riesgo sistémico", "contexto", "factor externo"],
       
        "instrucciones_evaluacion": {
          "paso_1_ubicar": "Buscar alineación de impactos con marcos superiores y análisis de riesgos",
          "paso_2_extraer": "Identificar: (a) alineación marcos, (b) riesgos sistémicos, (c) factores que pueden romper causalidad",
          "paso_3_detectar_componentes": {
            "componentes_prioritarios": ["INDICATOR"],
            "buscar": ["PND", "ODS", "CONPES", "riesgo", "factor externo", "puede afectar"]
          },
          "paso_4_cuantificar": {
            "elementos_contar": {
              "impactos_con_marco": "COUNT(alineación PND/ODS/CONPES)",
              "riesgos_identificados": "COUNT(riesgos sistémicos especificados)",
              "mecanismos_ruptura": "COUNT(factores que romperían causalidad)",
              "estrategias_adaptacion": "COUNT(planes ante riesgos sistémicos)"
            },
            "formula_score": "score = (marcos * 0.3) + (riesgos * 0.35) + (ruptura * 0.2) + (adaptacion * 0.15)"
          },
          "paso_5_mapear_escala": {
            "0_AUSENTE": "No alineación ni análisis de riesgos",
            "1_INSUFICIENTE": "Alineación nominal sin riesgos",
            "2_BASICO": "Alineación + mención genérica de riesgos",
            "3_SATISFACTORIO": "Alineación + riesgos sistémicos + mecanismos ruptura",
            "4_AVANZADO": "Alineación + análisis integral riesgos + estrategias adaptación + monitoreo continuo"
          }
        }
      },
     
      {
        "id": "D5-Q25-P1",
        "pregunta_original": "¿La ambición del impacto es realista dado recursos y posibles efectos no deseados, con hipótesis-límite declaradas?",
        "dimension": "D5",
        "question_no": 25,
        "punto_pdet": "P1",
        "eslabon_json1_referencia": "imp_p1",
        "hints_busqueda": ["ambición", "realista", "efectos no deseados", "hipótesis", "límite", "restricción"],
       
        "instrucciones_evaluacion": {
          "paso_1_ubicar": "Buscar análisis de viabilidad de impactos del componente género",
          "paso_2_extraer": "Verificar: (a) realismo de ambición, (b) efectos no deseados, (c) hipótesis-límite",
          "paso_3_detectar_componentes": {
            "componentes_prioritarios": ["TARGET", "NUMERICAL"],
            "buscar": ["supone", "asume", "hipótesis", "efecto no deseado", "trade-off"]
          },
          "paso_4_cuantificar": {
            "elementos_contar": {
              "analisis_realismo": "BINARY(análisis recursos vs ambición)",
              "efectos_no_deseados": "COUNT(efectos adversos identificados)",
              "hipotesis_limite": "COUNT(hipótesis críticas declaradas)",
              "trade_offs": "COUNT(compensaciones/dilemas reconocidos)"
            },
            "formula_score": "score = (realismo * 0.35) + (efectos * 0.25) + (hipotesis * 0.25) + (tradeoffs * 0.15)"
          },
          "paso_5_mapear_escala": {
            "0_AUSENTE": "Ambición sin análisis de viabilidad",
            "1_INSUFICIENTE": "Ambición no justificada vs recursos",
            "2_BASICO": "Análisis básico de realismo",
            "3_SATISFACTORIO": "Realismo + efectos no deseados + hipótesis-límite",
            "4_AVANZADO": "Análisis integral + modelación escenarios + trade-offs + plan contingencia"
          }
        }
      },
     
      {
        "id": "D6-Q26-P1",
        "pregunta_original": "¿La teoría de cambio está explícita (diagrama causal) con causas, mediadores, moderadores y supuestos verificables?",
        "dimension": "D6",
        "question_no": 26,
        "punto_pdet": "P1",
        "eslabon_json1_referencia": "teoria_cambio_p1",
        "hints_busqueda": ["teoría de cambio", "modelo lógico", "diagrama", "causa", "mediador", "moderador", "supuesto"],
       
        "instrucciones_evaluacion": {
          "paso_1_ubicar": "Buscar sección 'Teoría de cambio' o 'Marco lógico' del componente género",
          "paso_2_extraer": "Identificar: (a) diagrama causal, (b) causas raíz, (c) mediadores, (d) moderadores, (e) supuestos",
          "paso_3_detectar_componentes": {
            "componentes_prioritarios": ["INDICATOR", "BASELINE", "TARGET"],
            "buscar_elementos": ["diagrama", "causa", "mediador", "moderador", "supuesto", "si..entonces"]
          },
          "paso_4_cuantificar": {
            "elementos_contar": {
              "tiene_diagrama": "BINARY(existe diagrama causal visual)",
              "causas_identificadas": "COUNT(causas raíz especificadas)",
              "mediadores_especificados": "COUNT(variables mediadoras)",
              "moderadores_identificados": "COUNT(variables moderadoras)",
              "supuestos_verificables": "COUNT(supuestos con criterio verificación)"
            },
            "formula_score": "score = (diagrama * 0.3) + (causas * 0.2) + (mediadores * 0.2) + (moderadores * 0.15) + (supuestos * 0.15)"
          },
          "paso_5_mapear_escala": {
            "0_AUSENTE": "No hay teoría de cambio explícita",
            "1_INSUFICIENTE": "Narrativa causal básica sin estructura",
            "2_BASICO": "Narrativa estructurada sin diagrama",
            "3_SATISFACTORIO": "Diagrama + causas + mediadores + supuestos",
            "4_AVANZADO": "Teoría completa + diagrama formal (DAG) + supuestos verificables + moderadores cuantificados"
          }
        }
      },
     
      {
        "id": "D6-Q27-P1",
        "pregunta_original": "¿Los enlaces causales son proporcionales y sin saltos no realistas (no hay \"milagros\" de implementación)?",
        "dimension": "D6",
        "question_no": 27,
        "punto_pdet": "P1",
        "eslabon_json1_referencia": "teoria_cambio_p1",
        "hints_busqueda": ["proporcionalidad", "salto", "brecha", "milagro", "realista", "factible"],
       
        "instrucciones_evaluacion": {
          "paso_1_ubicar": "Revisar cadena causal completa del componente género",
          "paso_2_extraer": "Verificar proporcionalidad entre eslabones: insumos→actividades→productos→resultados→impactos",
          "paso_3_detectar_componentes": {
            "componentes_prioritarios": ["NUMERICAL", "TARGET", "BASELINE"],
            "buscar_saltos": ["analizar coherencia magnitudes entre eslabones"]
          },
          "paso_4_cuantificar": {
            "elementos_contar": {
              "eslabones_con_magnitud": "COUNT(eslabones con cuantificación)",
              "proporcionalidad_coherente": "COUNT(transiciones proporcionales)",
              "saltos_identificados": "COUNT(brechas de plausibilidad)",
              "justificacion_saltos": "COUNT(saltos con explicación extraordinaria)"
            },
            "formula_score": "score = (proporcionalidad / eslabones) * (1 - (saltos_injustificados * 0.2))"
          },
          "paso_5_mapear_escala": {
            "0_AUSENTE": "Cadena no cuantificada para evaluar",
            "1_INSUFICIENTE": ">= 3 saltos implausibles sin justificar",
            "2_BASICO": "1-2 saltos cuestionables",
            "3_SATISFACTORIO": "Proporcionalidad coherente en >= 80% eslabones",
            "4_AVANZADO": "Proporcionalidad completa + modelación cuantitativa + análisis sensibilidad"
          }
        }
      },
     
      {
        "id": "D6-Q28-P1",
        "pregunta_original": "¿Se identifican inconsistencias en la cadena causal y se proponen validaciones (pilotos, pruebas de mecanismo)?",
        "dimension": "D6",
        "question_no": 28,
        "punto_pdet": "P1",
        "eslabon_json1_referencia": "teoria_cambio_p1",
        "hints_busqueda": ["inconsistencia", "validación", "piloto", "prueba", "testear", "verificar"],
       
        "instrucciones_evaluacion": {
          "paso_1_ubicar": "Buscar análisis crítico de la teoría de cambio del componente género",
          "paso_2_extraer": "Identificar: (a) inconsistencias reconocidas, (b) supuestos débiles, (c) plan de validación",
          "paso_3_detectar_componentes": {
            "componentes_prioritarios": ["INDICATOR", "TIME_HORIZON"],
            "buscar": ["inconsistencia", "debilidad", "piloto", "fase prueba", "validar"]
          },
          "paso_4_cuantificar": {
            "elementos_contar": {
              "inconsistencias_identificadas": "COUNT(puntos débiles reconocidos)",
              "supuestos_debiles": "COUNT(supuestos con evidencia limitada)",
              "pilotos_propuestos": "COUNT(pruebas piloto planificadas)",
              "mecanismos_testear": "COUNT(hipótesis causales a validar)"
            },
            "formula_score": "score = (inconsistencias * 0.3) + (pilotos * 0.4) + (mecanismos * 0.3)"
          },
          "paso_5_mapear_escala": {
            "0_AUSENTE": "No reconoce debilidades ni propone validaciones",
            "1_INSUFICIENTE": "Reconoce debilidades sin plan de validación",
            "2_BASICO": "Identifica algunas inconsistencias con validación genérica",
            "3_SATISFACTORIO": "Inconsistencias + pilotos específicos + cronograma",
            "4_AVANZADO": "Análisis crítico completo + plan validación riguroso + aprendizaje adaptativo"
          }
        }
      },
     
      {
        "id": "D6-Q29-P1",
        "pregunta_original": "¿Se monitorean patrones de fallo (drift, layering, conversión) con mecanismos de corrección y aprendizaje continuo?",
        "dimension": "D6",
        "question_no": 29,
        "punto_pdet": "P1",
        "eslabon_json1_referencia": "teoria_cambio_p1",
        "hints_busqueda": ["monitoreo", "fallo", "desviación", "corrección", "aprendizaje", "adaptación"],
       
        "instrucciones_evaluacion": {
          "paso_1_ubicar": "Buscar sistema de monitoreo y evaluación del componente género",
          "paso_2_extraer": "Identificar: (a) indicadores de proceso, (b) alertas tempranas, (c) mecanismos corrección, (d) ciclos aprendizaje",
          "paso_3_detectar_componentes": {
            "componentes_prioritarios": ["INDICATOR", "RESPONSIBLE", "TIME_HORIZON"],
            "buscar": ["monitoreo", "seguimiento", "alerta", "corrección", "ajuste", "lección aprendida"]
          },
          "paso_4_cuantificar": {
            "elementos_contar": {
              "indicadores_proceso": "COUNT(indicadores de seguimiento implementación)",
              "alertas_definidas": "COUNT(umbrales de alerta temprana)",
              "mecanismos_correccion": "COUNT(procedimientos de ajuste definidos)",
              "ciclos_aprendizaje": "COUNT(instancias evaluación y ajuste)"
            },
            "formula_score": "score = (indicadores * 0.3) + (alertas * 0.25) + (correccion * 0.25) + (aprendizaje * 0.2)"
          },
          "paso_5_mapear_escala": {
            "0_AUSENTE": "No hay sistema de monitoreo adaptativo",
            "1_INSUFICIENTE": "Monitoreo básico sin mecanismos corrección",
            "2_BASICO": "Monitoreo + mecanismos corrección genéricos",
            "3_SATISFACTORIO": "Sistema M&E + alertas + corrección + evaluación periódica",
            "4_AVANZADO": "Sistema integral M&E adaptativo + alertas automatizadas + ciclos rápidos aprendizaje + gestión conocimiento"
          }
        }
      },
     
      {
        "id": "D6-Q30-P1",
        "pregunta_original": "¿La lógica causal reconoce grupos afectados y restricciones contextuales (territoriales, culturales, regulatorias)?",
        "dimension": "D6",
        "question_no": 30,
        "punto_pdet": "P1",
        "eslabon_json1_referencia": "teoria_cambio_p1",
        "hints_busqueda": ["grupos afectados", "diferencial", "territorial", "cultural", "étnico", "restricción", "contexto"],
       
        "instrucciones_evaluacion": {
          "paso_1_ubicar": "Buscar análisis diferencial y contextual en teoría de cambio de género",
          "paso_2_extraer": "Identificar: (a) grupos poblacionales diferenciados, (b) restricciones territoriales, (c) factores culturales, (d) limitantes regulatorias",
          "paso_3_detectar_componentes": {
            "componentes_prioritarios": ["INDICATOR", "NUMERICAL", "PERCENTAGE"],
            "buscar": ["urbano", "rural", "étnico", "afro", "indígena", "edad", "discapacidad", "restricción legal"]
          },
          "paso_4_cuantificar": {
            "elementos_contar": {
              "grupos_diferenciados": "COUNT(subgrupos poblacionales identificados)",
              "restricciones_territoriales": "COUNT(condiciones geográficas/acceso)",
              "factores_culturales": "COUNT(aspectos culturales considerados)",
              "limitantes_regulatorias": "COUNT(restricciones normativas)",
              "estrategias_adaptadas": "COUNT(intervenciones diferenciadas por contexto)"
            },
            "formula_score": "score = (grupos * 0.25) + (territorial * 0.25) + (cultural * 0.2) + (regulatorio * 0.15) + (estrategias * 0.15)"
          },
          "paso_5_mapear_escala": {
            "0_AUSENTE": "Enfoque homogéneo sin diferenciación",
            "1_INSUFICIENTE": "Mención superficial de diversidad",
            "2_BASICO": "Reconoce 2-3 dimensiones de diferenciación",
            "3_SATISFACTORIO": "Análisis diferencial + restricciones contextuales + estrategias adaptadas",
            "4_AVANZADO": "Enfoque interseccional completo + análisis territorial + adaptación cultural + estrategias territorializadas"
          }
        }
      }
    ]
  },

  "templates_parametrizados_P2_P10": {
    "nota": "Los criterios para P2-P10 siguen la misma estructura que P1, adaptando hints_busqueda, indicadores_json1 y capacidades_json1 según configuración de cada punto PDET",
    "patron_generacion": {
      "id": "D{dimension}-Q{question}-P{punto}",
      "pregunta_base": "Usar pregunta_original del JSON 1 para dimensión y punto correspondiente",
      "hints_busqueda": "Tomar de puntos_pdet_configuracion[P{punto}].hints_core + hints específicos JSON 1",
      "instrucciones_evaluacion": "Adaptar paso_1_ubicar y paso_2_extraer al contexto del punto PDET",
      "indicadores_json1_verificar": "Mapear desde puntos_pdet_configuracion[P{punto}].indicadores_referencia",
      "capacidades_json1_alertar": "Mapear desde puntos_pdet_configuracion[P{punto}].capacidades_criticas"
    }
  },

  "instrucciones_generales_dimension": {
    "D1_INSUMOS": {
      "objetivo": "Verificar presencia de líneas base cuantificadas, fuentes y capacidades institucionales",
      "componentes_prioritarios": ["BASELINE", "NUMERICAL", "DATE", "RESPONSIBLE"],
      "patrones_busqueda": ["línea base", "valor actual", "situación inicial", "diagnóstico cuantitativo", "presupuesto asignado", "recursos disponibles", "capacidad instalada"],
      "criterios_evaluacion": {
        "presencia_baseline": {"peso": 0.4, "detectar": "BASELINE con numeric_value", "umbral_3": ">=3 baselines con fuente y año", "umbral_4": ">=5 baselines + serie + desagregación"},
        "fuentes_explicitas": {"peso": 0.25, "detectar": "Fuentes oficiales citadas", "umbral_3": ">=3 fuentes con año", "umbral_4": "Fuentes primarias + metodología"},
        "cobertura_territorial": {"peso": 0.2, "detectar": "Desagregación territorial", "umbral_3": "2 dimensiones", "umbral_4": "Territorial + étnica + género"},
        "recursos_cuantificados": {"peso": 0.15, "detectar": "NUMERICAL + monetario", "umbral_3": "Presupuesto con fuente", "umbral_4": "Presupuesto + RRHH + infraestructura"}
      }
    },

    "D2_ACTIVIDADES": {
      "objetivo": "Verificar formalización de actividades con responsables, insumos, productos y cronograma",
      "componentes_prioritarios": ["RESPONSIBLE", "TIME_HORIZON", "TARGET", "INDICATOR"],
      "patrones_busqueda": ["actividad", "responsable", "cronograma", "plazo", "calendario", "entregable", "proceso"],
      "criterios_evaluacion": {
<<<<<<< HEAD
        "formalizacion_tabular": {"peso": 0.3, "detectar": "Tabla con columnas estructuradas", "umbral_3": ">=3 columnas críticas", "umbral_4": "Tabla completa + costos unitarios"},
        "mecanismo_causal": {"peso": 0.25, "detectar": "Explicación de cómo funciona", "umbral_3": "Mecanismo explícito", "umbral_4": "Mecanismo + evidencia teórica"},
        "cobertura_problemas": {"peso": 0.25, "detectar": "Actividades por problema", "umbral_3": ">=1 actividad/problema", "umbral_4": "Múltiples actividades complementarias"},
        "gestion_riesgos": {"peso": 0.2, "detectar": "Riesgos + mitigaciones", "umbral_3": "Riesgos identificados", "umbral_4": "Riesgos + mitigaciones + responsables"}
=======
        "formalizacion_tablas": {"peso": 0.35, "detectar": "RESPONSIBLE y TIME_HORIZON y TARGET en formato tabla", "umbral_3": ">=70% actividades en tabla", "umbral_4": ">=90% actividades en tabla con todos los campos"},
        "mecanismo_causal": {"peso": 0.25, "detectar": "INDICATOR y NUMERICAL con palabras clave de causalidad", "umbral_3": ">=3 actividades con mecanismo causal explícito", "umbral_4": "Todas las actividades clave con mecanismo causal claro"},
        "cobertura_causal": {"peso": 0.2, "detectar": "Cobertura de problemas priorizados", "umbral_3": ">=50% problemas con actividad vinculada", "umbral_4": ">=75% problemas con múltiples actividades relevantes"},
        "riesgos_implementacion": {"peso": 0.1, "detectar": "INDICATOR con riesgos asociados", "umbral_3": ">=3 riesgos identificados y mitigados", "umbral_4": "Todos los riesgos significativos con plan de mitigación"},
        "coherencia_intervencion": {"peso": 0.1, "detectar": "Coherencia entre actividades, insumos y resultados esperados", "umbral_3": ">=70% actividades coherentes", "umbral_4": "100% actividades alineadas y coherentes"}
      }
    },

    "D3_PRODUCTOS": {
      "objetivo": "Evaluar definición y planificación de productos esperados del PDM",
      "componentes_prioritarios": ["INDICATOR", "BASELINE", "TARGET", "TIME_HORIZON"],
      "patrones_busqueda": ["producto", "indicador", "meta", "fórmula", "fuente verificación", "línea base"],
      "criterios_evaluacion": {
        "definicion_indicadores": {"peso": 0.4, "detectar": "INDICATOR con fórmula, fuente y línea base", "umbral_3": ">=70% productos con indicadores completos", "umbral_4": ">=90% productos con ficha técnica detallada"},
        "cobertura_dosificacion": {"peso": 0.3, "detectar": "TARGET y BASELINE cuantificados y proporcionales", "umbral_3": ">=70% productos con cobertura y dosificación adecuadas", "umbral_4": "100% productos con justificación de cobertura y dosificación"},
        "trazabilidad_presupuestal": {"peso": 0.2, "detectar": "Vinculación clara entre producto, actividad y presupuesto", "umbral_3": ">=70% productos con trazabilidad completa", "umbral_4": "100% productos con trazabilidad y códigos presupuestales"},
        "no_contradicciones": {"peso": 0.1, "detectar": "Coherencia entre actividad y producto", "umbral_3": ">=90% pares actividad-producto sin contradicción", "umbral_4": "100% pares coherentes con análisis de factibilidad"}
      }
    },

    "D4_RESULTADOS": {
      "objetivo": "Evaluar la claridad y viabilidad de los resultados esperados en el PDM",
      "componentes_prioritarios": ["INDICATOR", "BASELINE", "TARGET", "TIME_HORIZON"],
      "patrones_busqueda": ["resultado", "outcome", "cambio", "reducción", "incremento", "mejora", "ventana maduración"],
      "criterios_evaluacion": {
        "definicion_resultados": {"peso": 0.4, "detectar": "INDICATOR mide cambio poblacional", "umbral_3": ">=70% resultados con definición clara y medible", "umbral_4": ">=90% resultados con ficha técnica completa"},
        "encadenamiento_causal": {"peso": 0.3, "detectar": "Vinculación lógica entre productos y resultados", "umbral_3": ">=70% resultados con encadenamiento causal explícito", "umbral_4": "100% resultados con cadena causal documentada"},
        "ambicion_realista": {"peso": 0.2, "detectar": "TARGET y BASELINE coherentes con recursos", "umbral_3": ">=70% resultados con ambición realista", "umbral_4": "100% resultados con análisis de ambición y recursos"},
        "alineacion_pnd_ods": {"peso": 0.1, "detectar": "Vinculación a objetivos PND y ODS", "umbral_3": ">=70% resultados alineados", "umbral_4": "100% resultados con alineación y justificación causal"}
      }
    },

    "D5_IMPACTOS": {
      "objetivo": "Evaluar la definición y viabilidad de los impactos a largo plazo en el PDM",
      "componentes_prioritarios": ["INDICATOR", "TIME_HORIZON", "TARGET"],
      "patrones_busqueda": ["impacto", "largo plazo", "transformación", "estructural", "rezago", "años"],
      "criterios_evaluacion": {
        "definicion_impactos": {"peso": 0.4, "detectar": "INDICATOR de impacto medible", "umbral_3": ">=70% impactos con definición clara y medible", "umbral_4": ">=90% impactos con ficha técnica completa"},
        "ruta_transmision": {"peso": 0.3, "detectar": "Vinculación lógica entre resultados e impactos", "umbral_3": ">=70% impactos con ruta de transmisión explícita", "umbral_4": "100% impactos con cadena de resultados a impactos documentada"},
        "rezagos_temporales": {"peso": 0.2, "detectar": "Tiempo de maduración explícito", "umbral_3": ">=70% impactos con rezagos especificados", "umbral_4": "100% impactos con análisis de rezagos y supuestos"},
        "validacion_proxies": {"peso": 0.1, "detectar": "Uso de proxies con justificación de validez", "umbral_3": ">=70% proxies con justificación adecuada", "umbral_4": "100% proxies validados con evidencia externa y limitaciones documentadas"}
      }
    },

    "D6_CAUSALIDAD": {
      "objetivo": "Evaluar la solidez y claridad de la teoría de cambio del PDM",
      "componentes_prioritarios": ["INDICATOR", "BASELINE", "TARGET"],
      "patrones_busqueda": ["teoría de cambio", "modelo lógico", "diagrama", "causa", "mediador", "moderador", "supuesto"],
      "criterios_evaluacion": {
        "claridad_teoria_cambio": {"peso": 0.4, "detectar": "Diagrama causal y narrativa clara", "umbral_3": "Diagrama y narrativa presentes y coherentes", "umbral_4": "Diagrama formal (DAG) + narrativa detallada"},
        "proporcionalidad_enlaces": {"peso": 0.3, "detectar": "Relación proporcional entre eslabones", "umbral_3": ">=70% eslabones proporcionales", "umbral_4": "100% eslabones con justificación de proporcionalidad"},
        "validacion_inconsistencias": {"peso": 0.2, "detectar": "Inconsistencias reconocidas y validadas", "umbral_3": ">=70% inconsistencias con plan de validación", "umbral_4": "100% inconsistencias identificadas y validadas"},
        "monitoreo_aprendizaje": {"peso": 0.1, "detectar": "Indicadores de proceso y mecanismos de corrección", "umbral_3": ">=70% indicadores de proceso definidos", "umbral_4": "100% indicadores con alertas y mecanismos de ajuste"}
>>>>>>> b10957f6
      }
    }
  }
}
<|MERGE_RESOLUTION|>--- conflicted
+++ resolved
@@ -1277,12 +1277,6 @@
       "componentes_prioritarios": ["RESPONSIBLE", "TIME_HORIZON", "TARGET", "INDICATOR"],
       "patrones_busqueda": ["actividad", "responsable", "cronograma", "plazo", "calendario", "entregable", "proceso"],
       "criterios_evaluacion": {
-<<<<<<< HEAD
-        "formalizacion_tabular": {"peso": 0.3, "detectar": "Tabla con columnas estructuradas", "umbral_3": ">=3 columnas críticas", "umbral_4": "Tabla completa + costos unitarios"},
-        "mecanismo_causal": {"peso": 0.25, "detectar": "Explicación de cómo funciona", "umbral_3": "Mecanismo explícito", "umbral_4": "Mecanismo + evidencia teórica"},
-        "cobertura_problemas": {"peso": 0.25, "detectar": "Actividades por problema", "umbral_3": ">=1 actividad/problema", "umbral_4": "Múltiples actividades complementarias"},
-        "gestion_riesgos": {"peso": 0.2, "detectar": "Riesgos + mitigaciones", "umbral_3": "Riesgos identificados", "umbral_4": "Riesgos + mitigaciones + responsables"}
-=======
         "formalizacion_tablas": {"peso": 0.35, "detectar": "RESPONSIBLE y TIME_HORIZON y TARGET en formato tabla", "umbral_3": ">=70% actividades en tabla", "umbral_4": ">=90% actividades en tabla con todos los campos"},
         "mecanismo_causal": {"peso": 0.25, "detectar": "INDICATOR y NUMERICAL con palabras clave de causalidad", "umbral_3": ">=3 actividades con mecanismo causal explícito", "umbral_4": "Todas las actividades clave con mecanismo causal claro"},
         "cobertura_causal": {"peso": 0.2, "detectar": "Cobertura de problemas priorizados", "umbral_3": ">=50% problemas con actividad vinculada", "umbral_4": ">=75% problemas con múltiples actividades relevantes"},
@@ -1336,7 +1330,6 @@
         "proporcionalidad_enlaces": {"peso": 0.3, "detectar": "Relación proporcional entre eslabones", "umbral_3": ">=70% eslabones proporcionales", "umbral_4": "100% eslabones con justificación de proporcionalidad"},
         "validacion_inconsistencias": {"peso": 0.2, "detectar": "Inconsistencias reconocidas y validadas", "umbral_3": ">=70% inconsistencias con plan de validación", "umbral_4": "100% inconsistencias identificadas y validadas"},
         "monitoreo_aprendizaje": {"peso": 0.1, "detectar": "Indicadores de proceso y mecanismos de corrección", "umbral_3": ">=70% indicadores de proceso definidos", "umbral_4": "100% indicadores con alertas y mecanismos de ajuste"}
->>>>>>> b10957f6
       }
     }
   }
